--- conflicted
+++ resolved
@@ -65,7 +65,7 @@
 
     def init_hx(self, xs):
         hx_shape = self.n_layers * self.direction
-        with cuda.get_device(self._device_id):
+        with cuda.get_device_from_id(self._device_id):
             hx = chainer.Variable(
                 self.xp.zeros(
                     (hx_shape, len(xs), self.out_size),
@@ -90,30 +90,12 @@
 
         xs = permutate_list(xs, indices, inv=False)
         if hx is None:
-<<<<<<< HEAD
-            with cuda.get_device_from_id(self._device_id):
-                hx = chainer.Variable(
-                    self.xp.zeros(
-                        (self.n_layers, len(xs), self.out_size),
-                        dtype=xs[0].dtype),
-                    volatile='auto')
-=======
             hx = self.init_hx(xs)
->>>>>>> 2912e646
         else:
             hx = permutate.permutate(hx, indices, axis=1, inv=False)
 
         if cx is None:
-<<<<<<< HEAD
-            with cuda.get_device_from_id(self._device_id):
-                cx = chainer.Variable(
-                    self.xp.zeros(
-                        (self.n_layers, len(xs), self.out_size),
-                        dtype=xs[0].dtype),
-                    volatile='auto')
-=======
             cx = self.init_hx(xs)
->>>>>>> 2912e646
         else:
             cx = permutate.permutate(cx, indices, axis=1, inv=False)
 
