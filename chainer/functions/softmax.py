--- conflicted
+++ resolved
@@ -28,20 +28,6 @@
             x_type.ndim > 1,
         )
 
-<<<<<<< HEAD
-    def check_type_backward(self, in_types, out_types):
-        type_check.expect(
-            in_types.size() == 1,
-            out_types.size() == 1,
-        )
-        x_type, = in_types
-        y_type, = out_types
-
-        type_check.expect(
-            y_type.ndim > 1,
-            y_type.shape == x_type.shape,
-        )
-
     def forward(self, x):
         xp = cuda.get_array_module(*x)
         if xp != numpy and cuda.cudnn_enabled and self.use_cudnn:
@@ -53,24 +39,6 @@
                 handle, _algorithm, _mode, ctypes.c_float(1), desc.value,
                 x_cube.data.ptr, ctypes.c_float(0), desc.value,
                 self.y.data.ptr)
-=======
-    def forward_cpu(self, x):
-        self.y = x[0] - numpy.amax(x[0], axis=1, keepdims=True)
-        numpy.exp(self.y, out=self.y)
-        self.y /= self.y.sum(axis=1, keepdims=True)
-        return self.y,
-
-    def forward_gpu(self, x):
-        y = cuda.empty_like(x[0])
-        n_unit = int(numpy.prod(x[0].shape[2:]))
-        if cudnn.enabled and self.use_cudnn:
-            handle = cudnn.get_default_handle()
-            desc = cudnn.get_tensor_desc(x[0], n_unit, 1)
-            libcudnn.cudnnSoftmaxForward(
-                handle, _algorithm, _mode, 1, desc.value, cudnn.get_ptr(x[0]),
-                0, desc.value, cudnn.get_ptr(y))
-            self.y = y
->>>>>>> 68a70d54
         else:
             self.y = x[0] - x[0].max(axis=1, keepdims=True)
             xp.exp(self.y, out=self.y)
