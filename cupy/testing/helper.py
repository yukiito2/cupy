from __future__ import absolute_import
from __future__ import print_function

import functools
import os
import pkg_resources
import random
import traceback
import unittest

import numpy

import cupy
from cupy import internal
import cupy.sparse
from cupy.testing import array
from cupy.testing import parameterized


def _call_func(self, impl, args, kw):
    try:
        result = impl(self, *args, **kw)
        self.assertIsNotNone(result)
        error = None
        tb = None
    except Exception as e:
        result = None
        error = e
        tb = traceback.format_exc()

    return result, error, tb


def _check_cupy_numpy_error(self, cupy_error, cupy_tb, numpy_error,
                            numpy_tb, accept_error=False):
    # For backward compatibility
    if accept_error is True:
        accept_error = Exception
    elif not accept_error:
        accept_error = ()
    # ToDo: expected_regexp like numpy.testing.assert_raises_regex
    if cupy_error is None and numpy_error is None:
        self.fail('Both cupy and numpy are expected to raise errors, but not')
    elif cupy_error is None:
        self.fail('Only numpy raises error\n\n' + numpy_tb)
    elif numpy_error is None:
        self.fail('Only cupy raises error\n\n' + cupy_tb)
    elif type(cupy_error) is not type(numpy_error):
        msg = '''Different types of errors occurred

cupy
%s
numpy
%s
''' % (cupy_tb, numpy_tb)
        self.fail(msg)
    elif not isinstance(cupy_error, accept_error):
        msg = '''Both cupy and numpy raise exceptions

cupy
%s
numpy
%s
''' % (cupy_tb, numpy_tb)
        self.fail(msg)


def _make_positive_indices(self, impl, args, kw):
    ks = [k for k, v in kw.items() if v in _unsigned_dtypes]
    for k in ks:
        kw[k] = numpy.intp
    mask = cupy.asnumpy(impl(self, *args, **kw)) >= 0
    return numpy.nonzero(mask)


def _contains_signed_and_unsigned(kw):
    vs = set(kw.values())
    return any(d in vs for d in _unsigned_dtypes) and \
        any(d in vs for d in _float_dtypes + _signed_dtypes)


def _make_decorator(check_func, name, type_check, accept_error, sp_name=None):
    def decorator(impl):
        @functools.wraps(impl)
        def test_func(self, *args, **kw):
            if sp_name:
                kw[sp_name] = cupy.sparse
            kw[name] = cupy
            cupy_result, cupy_error, cupy_tb = _call_func(self, impl, args, kw)

            kw[name] = numpy
            if sp_name:
                import scipy.sparse
                kw[sp_name] = scipy.sparse
            numpy_result, numpy_error, numpy_tb = \
                _call_func(self, impl, args, kw)

            if cupy_error or numpy_error:
                _check_cupy_numpy_error(self, cupy_error, cupy_tb,
                                        numpy_error, numpy_tb,
                                        accept_error=accept_error)
                return

            self.assertEqual(cupy_result.shape, numpy_result.shape)

            # Behavior of assigning a negative value to an unsigned integer
            # variable is undefined.
            # nVidia GPUs and Intel CPUs behave differently.
            # To avoid this difference, we need to ignore dimensions whose
            # values are negative.
            skip = False
            if _contains_signed_and_unsigned(kw) and \
                    cupy_result.dtype in _unsigned_dtypes:
                inds = _make_positive_indices(self, impl, args, kw)
<<<<<<< HEAD
                if cupy_result.shape == ():
                    skip = inds[0].size == 0
                else:
                    cupy_result = cupy.asnumpy(cupy_result)[inds]
                    numpy_result = cupy.asnumpy(numpy_result)[inds]

            if not skip:
                check_func(cupy_result, numpy_result)
=======
                try:
                    cupy_result = cupy.asnumpy(cupy_result)[inds]
                    numpy_result = cupy.asnumpy(numpy_result)[inds]
                except IndexError:
                    # inds does not work with scalars
                    cupy_result = cupy.asnumpy(cupy_result)
                    numpy_result = cupy.asnumpy(numpy_result)

            check_func(cupy_result, numpy_result)
>>>>>>> 2cc55c21
            if type_check:
                self.assertEqual(cupy_result.dtype, numpy_result.dtype,
                                 'cupy dtype unequal numpy dtype')
        return test_func
    return decorator


def numpy_cupy_allclose(rtol=1e-7, atol=0, err_msg='', verbose=True,
                        name='xp', type_check=True, accept_error=False,
                        sp_name=None):
    """Decorator that checks NumPy results and CuPy ones are close.

    Args:
         rtol(float): Relative tolerance.
         atol(float): Absolute tolerance
         err_msg(str): The error message to be printed in case of failure.
         verbose(bool): If ``True``, the conflicting values are
             appended to the error message.
         name(str): Argument name whose value is either
             ``numpy`` or ``cupy`` module.
         type_check(bool): If ``True``, consistency of dtype is also checked.
         accept_error(bool, Exception or tuple of Exception): Sepcify
             acceptable errors. When both NumPy test and CuPy test raises the
             same type of errors, and the type of the errors is specified with
             this argument, the errors are ignored and not raised.
             If it is ``True`` all error types are acceptable.
             If it is ``False`` no error is acceptable.
         sp_name(str or None): Argument name whose value is either
             ``scipy.sparse`` or ``cupy.sparse`` module. If ``None``, no
             argument is given for the modules.

    Decorated test fixture is required to return the arrays whose values are
    close between ``numpy`` case and ``cupy`` case.
    For example, this test case checks ``numpy.zeros`` and ``cupy.zeros``
    should return same value.

    >>> import unittest
    >>> from cupy import testing
    >>> @testing.gpu
    ... class TestFoo(unittest.TestCase):
    ...
    ...     @testing.numpy_cupy_allclose()
    ...     def test_foo(self, xp):
    ...         # ...
    ...         # Prepare data with xp
    ...         # ...
    ...
    ...         xp_result = xp.zeros(10)
    ...         return xp_result

    .. seealso:: :func:`cupy.testing.assert_allclose`
    """
    def check_func(cupy_result, numpy_result):
        array.assert_allclose(cupy_result, numpy_result,
                              rtol, atol, err_msg, verbose)
    return _make_decorator(check_func, name, type_check, accept_error, sp_name)


def numpy_cupy_array_almost_equal(decimal=6, err_msg='', verbose=True,
                                  name='xp', type_check=True,
                                  accept_error=False, sp_name=None):
    """Decorator that checks NumPy results and CuPy ones are almost equal.

    Args:
         decimal(int): Desired precision.
         err_msg(str): The error message to be printed in case of failure.
         verbose(bool): If ``True``, the conflicting values
             are appended to the error message.
         name(str): Argument name whose value is either
             ``numpy`` or ``cupy`` module.
         type_check(bool): If ``True``, consistency of dtype is also checked.
         accept_error(bool, Exception or tuple of Exception): Sepcify
             acceptable errors. When both NumPy test and CuPy test raises the
             same type of errors, and the type of the errors is specified with
             this argument, the errors are ignored and not raised.
             If it is ``True`` all error types are acceptable.
             If it is ``False`` no error is acceptable.
         sp_name(str or None): Argument name whose value is either
             ``scipy.sparse`` or ``cupy.sparse`` module. If ``None``, no
             argument is given for the modules.

    Decorated test fixture is required to return the same arrays
    in the sense of :func:`cupy.testing.assert_array_almost_equal`
    (except the type of array module) even if ``xp`` is ``numpy`` or ``cupy``.

    .. seealso:: :func:`cupy.testing.assert_array_almost_equal`
    """
    def check_func(x, y):
        array.assert_array_almost_equal(
            x, y, decimal, err_msg, verbose)
    return _make_decorator(check_func, name, type_check, accept_error, sp_name)


def numpy_cupy_array_almost_equal_nulp(nulp=1, name='xp', type_check=True,
                                       accept_error=False, sp_name=None):
    """Decorator that checks results of NumPy and CuPy are equal w.r.t. spacing.

    Args:
         nulp(int): The maximum number of unit in the last place for tolerance.
         name(str): Argument name whose value is either
             ``numpy`` or ``cupy`` module.
         type_check(bool): If ``True``, consistency of dtype is also checked.
         accept_error(bool, Exception or tuple of Exception): Sepcify
             acceptable errors. When both NumPy test and CuPy test raises the
             same type of errors, and the type of the errors is specified with
             this argument, the errors are ignored and not raised.
             If it is ``True`` all error types are acceptable.
             If it is ``False`` no error is acceptable.
         sp_name(str or None): Argument name whose value is either
             ``scipy.sparse`` or ``cupy.sparse`` module. If ``None``, no
             argument is given for the modules.

    Decorated test fixture is required to return the same arrays
    in the sense of :func:`cupy.testing.assert_array_almost_equal_nulp`
    (except the type of array module) even if ``xp`` is ``numpy`` or ``cupy``.

    .. seealso:: :func:`cupy.testing.assert_array_almost_equal_nulp`
    """
    def check_func(x, y):
        array.assert_array_almost_equal_nulp(x, y, nulp)
    return _make_decorator(check_func, name, type_check, accept_error, sp_name)


def numpy_cupy_array_max_ulp(maxulp=1, dtype=None, name='xp', type_check=True,
                             accept_error=False, sp_name=None):
    """Decorator that checks results of NumPy and CuPy ones are equal w.r.t. ulp.

    Args:
         maxulp(int): The maximum number of units in the last place
             that elements of resulting two arrays can differ.
         dtype(numpy.dtype): Data-type to convert the resulting
             two array to if given.
         name(str): Argument name whose value is either
             ``numpy`` or ``cupy`` module.
         type_check(bool): If ``True``, consistency of dtype is also checked.
         accept_error(bool, Exception or tuple of Exception): Sepcify
             acceptable errors. When both NumPy test and CuPy test raises the
             same type of errors, and the type of the errors is specified with
             this argument, the errors are ignored and not raised.
             If it is ``True`` all error types are acceptable.
             If it is ``False`` no error is acceptable.
         sp_name(str or None): Argument name whose value is either
             ``scipy.sparse`` or ``cupy.sparse`` module. If ``None``, no
             argument is given for the modules.

    Decorated test fixture is required to return the same arrays
    in the sense of :func:`assert_array_max_ulp`
    (except the type of array module) even if ``xp`` is ``numpy`` or ``cupy``.

    .. seealso:: :func:`cupy.testing.assert_array_max_ulp`

    """
    def check_func(x, y):
        array.assert_array_max_ulp(x, y, maxulp, dtype)
    return _make_decorator(check_func, name, type_check, accept_error, sp_name)


def numpy_cupy_array_equal(err_msg='', verbose=True, name='xp',
                           type_check=True, accept_error=False, sp_name=None):
    """Decorator that checks NumPy results and CuPy ones are equal.

    Args:
         err_msg(str): The error message to be printed in case of failure.
         verbose(bool): If ``True``, the conflicting values are
             appended to the error message.
         name(str): Argument name whose value is either
             ``numpy`` or ``cupy`` module.
         type_check(bool): If ``True``, consistency of dtype is also checked.
         accept_error(bool, Exception or tuple of Exception): Sepcify
             acceptable errors. When both NumPy test and CuPy test raises the
             same type of errors, and the type of the errors is specified with
             this argument, the errors are ignored and not raised.
             If it is ``True`` all error types are acceptable.
             If it is ``False`` no error is acceptable.
         sp_name(str or None): Argument name whose value is either
             ``scipy.sparse`` or ``cupy.sparse`` module. If ``None``, no
             argument is given for the modules.

    Decorated test fixture is required to return the same arrays
    in the sense of :func:`numpy_cupy_array_equal`
    (except the type of array module) even if ``xp`` is ``numpy`` or ``cupy``.

    .. seealso:: :func:`cupy.testing.assert_array_equal`
    """
    def check_func(x, y):
        array.assert_array_equal(x, y, err_msg, verbose)
    return _make_decorator(check_func, name, type_check, accept_error, sp_name)


def numpy_cupy_array_list_equal(
        err_msg='', verbose=True, name='xp', sp_name=None):
    """Decorator that checks the resulting lists of NumPy and CuPy's one are equal.

    Args:
         err_msg(str): The error message to be printed in case of failure.
         verbose(bool): If ``True``, the conflicting values are appended
             to the error message.
         name(str): Argument name whose value is either
             ``numpy`` or ``cupy`` module.
         sp_name(str or None): Argument name whose value is either
             ``scipy.sparse`` or ``cupy.sparse`` module. If ``None``, no
             argument is given for the modules.

    Decorated test fixture is required to return the same list of arrays
    (except the type of array module) even if ``xp`` is ``numpy`` or ``cupy``.

    .. seealso:: :func:`cupy.testing.assert_array_list_equal`
    """
    def decorator(impl):
        @functools.wraps(impl)
        def test_func(self, *args, **kw):
            if sp_name:
                kw[sp_name] = cupy.sparse
            kw[name] = cupy
            x = impl(self, *args, **kw)

            if sp_name:
                import scipy.sparse
                kw[sp_name] = scipy.sparse
            kw[name] = numpy
            y = impl(self, *args, **kw)
            self.assertIsNotNone(x)
            self.assertIsNotNone(y)
            array.assert_array_list_equal(x, y, err_msg, verbose)
        return test_func
    return decorator


def numpy_cupy_array_less(err_msg='', verbose=True, name='xp',
                          type_check=True, accept_error=False, sp_name=None):
    """Decorator that checks the CuPy result is less than NumPy result.

    Args:
         err_msg(str): The error message to be printed in case of failure.
         verbose(bool): If ``True``, the conflicting values are
             appended to the error message.
         name(str): Argument name whose value is either
             ``numpy`` or ``cupy`` module.
         type_check(bool): If ``True``, consistency of dtype is also checked.
         accept_error(bool, Exception or tuple of Exception): Sepcify
             acceptable errors. When both NumPy test and CuPy test raises the
             same type of errors, and the type of the errors is specified with
             this argument, the errors are ignored and not raised.
             If it is ``True`` all error types are acceptable.
             If it is ``False`` no error is acceptable.
         sp_name(str or None): Argument name whose value is either
             ``scipy.sparse`` or ``cupy.sparse`` module. If ``None``, no
             argument is given for the modules.

    Decorated test fixture is required to return the smaller array
    when ``xp`` is ``cupy`` than the one when ``xp`` is ``numpy``.

    .. seealso:: :func:`cupy.testing.assert_array_less`
    """
    def check_func(x, y):
        array.assert_array_less(x, y, err_msg, verbose)
    return _make_decorator(check_func, name, type_check, accept_error, sp_name)


<<<<<<< HEAD
def numpy_cupy_equal(name='xp', sp_name=None):
    """Decorator that checks NumPy results are equal to CuPy ones.

    Args:
         name(str): Argument name whose value is either
             ``numpy`` or ``cupy`` module.
         sp_name(str or None): Argument name whose value is either
             ``scipy.sparse`` or ``cupy.sparse`` module. If ``None``, no
             argument is given for the modules.

    Decorated test fixture is required throw same errors
    even if ``xp`` is ``numpy`` or ``cupy``.
    """
    def decorator(impl):
        @functools.wraps(impl)
        def test_func(self, *args, **kw):
            if sp_name:
                kw[sp_name] = cupy.sparse
            kw[name] = cupy
            cupy_result = impl(self, *args, **kw)

            if sp_name:
                import scipy.sparse
                kw[sp_name] = scipy.sparse
            kw[name] = numpy
            numpy_result = impl(self, *args, **kw)

            if cupy_result != numpy_result:
                message = '''Results are not equal:
cupy: %s
numpy: %s''' % (str(cupy_result), str(numpy_result))
                raise AssertionError(message)
        return test_func
    return decorator


def numpy_cupy_raises(name='xp', sp_name=None, accept_error=Exception):
=======
def numpy_cupy_raises(name='xp', exception_class=Exception):
>>>>>>> 2cc55c21
    """Decorator that checks the NumPy and CuPy throw same errors.

    Args:
         name(str): Argument name whose value is either
<<<<<<< HEAD
             ``numpy`` or ``cupy`` module.
         sp_name(str or None): Argument name whose value is either
             ``scipy.sparse`` or ``cupy.sparse`` module. If ``None``, no
             argument is given for the modules.
=======
         ``numpy`` or ``cupy`` module.
         exception_class: The allowed exceptions. Default Exception, which
         means all are allowed.
>>>>>>> 2cc55c21

    Decorated test fixture is required throw same errors
    even if ``xp`` is ``numpy`` or ``cupy``.

    .. seealso:: :func:`cupy.testing.assert_array_less`
    """

    def decorator(impl):
        @functools.wraps(impl)
        def test_func(self, *args, **kw):
            if sp_name:
                kw[sp_name] = cupy.sparse
            kw[name] = cupy
            try:
                impl(self, *args, **kw)
                cupy_error = None
                cupy_tb = None
            except Exception as e:
                cupy_error = e
                cupy_tb = traceback.format_exc()

            if sp_name:
                import scipy.sparse
                kw[sp_name] = scipy.sparse
            kw[name] = numpy
            try:
                impl(self, *args, **kw)
                numpy_error = None
                numpy_tb = None
            except Exception as e:
                numpy_error = e
                numpy_tb = traceback.format_exc()

            _check_cupy_numpy_error(self, cupy_error, cupy_tb,
                                    numpy_error, numpy_tb,
<<<<<<< HEAD
                                    accept_error=accept_error)
=======
                                    accept_error=exception_class)
>>>>>>> 2cc55c21
        return test_func
    return decorator


def for_dtypes(dtypes, name='dtype'):
    """Decorator for parameterized dtype test.

    Args:
         dtypes(list of dtypes): dtypes to be tested.
         name(str): Argument name to which specified dtypes are passed.

    This decorator adds a keyword argument specified by ``name``
    to the test fixture. Then, it runs the fixtures in parallel
    by passing the each element of ``dtypes`` to the named
    argument.
    """
    def decorator(impl):
        @functools.wraps(impl)
        def test_func(self, *args, **kw):
            for dtype in dtypes:
                if not cupy.cupy_complex_available and \
                        numpy.dtype(dtype).kind == 'c':
                    continue
                try:
                    kw[name] = numpy.dtype(dtype).type
                    impl(self, *args, **kw)
                except Exception:
                    print(name, 'is', dtype)
                    raise

        return test_func
    return decorator

_complex_dtypes = (numpy.complex64, numpy.complex128)
_regular_float_dtypes = (numpy.float64, numpy.float32)
_float_dtypes = _regular_float_dtypes + (numpy.float16,)
_signed_dtypes = tuple(numpy.dtype(i).type for i in 'bhilq')
_unsigned_dtypes = tuple(numpy.dtype(i).type for i in 'BHILQ')
_int_dtypes = _signed_dtypes + _unsigned_dtypes
_int_bool_dtypes = _int_dtypes + (numpy.bool_,)
_regular_dtypes = _regular_float_dtypes + _int_bool_dtypes
_dtypes = _float_dtypes + _int_bool_dtypes


def _make_all_dtypes(no_float16, no_bool, no_complex):
    if no_complex:
        if no_float16:
            if no_bool:
                return _regular_float_dtypes + _int_dtypes
            else:
                return _regular_dtypes
        else:
            if no_bool:
                return _float_dtypes + _int_dtypes
            else:
                return _dtypes
    else:
        if no_float16:
            if no_bool:
                return _regular_float_dtypes + _int_dtypes + _complex_dtypes
            else:
                return _regular_dtypes + _complex_dtypes
        else:
            if no_bool:
                return _float_dtypes + _int_dtypes + _complex_dtypes
            else:
                return _dtypes + _complex_dtypes


def for_all_dtypes(name='dtype', no_float16=False, no_bool=False,
                   no_complex=False):
    """Decorator that checks the fixture with all dtypes.

    Args:
         name(str): Argument name to which specified dtypes are passed.
         no_float16(bool): If, True, ``numpy.float16`` is
             omitted from candidate dtypes.
         no_bool(bool): If, True, ``numpy.bool_`` is
             omitted from candidate dtypes.

    dtypes to be tested: ``numpy.float16`` (optional), ``numpy.float32``,
    ``numpy.float64``, ``numpy.dtype('b')``, ``numpy.dtype('h')``,
    ``numpy.dtype('i')``, ``numpy.dtype('l')``, ``numpy.dtype('q')``,
    ``numpy.dtype('B')``, ``numpy.dtype('H')``, ``numpy.dtype('I')``,
    ``numpy.dtype('L')``, ``numpy.dtype('Q')``, and ``numpy.bool_`` (optional).

    The usage is as follows.
    This test fixture checks if ``cPickle`` successfully reconstructs
    :class:`cupy.ndarray` for various dtypes.
    ``dtype`` is an argument inserted by the decorator.

    >>> import unittest
    >>> from cupy import testing
    >>> @testing.gpu
    ... class TestNpz(unittest.TestCase):
    ...
    ...     @testing.for_all_dtypes()
    ...     def test_pickle(self, dtype):
    ...         a = testing.shaped_arange((2, 3, 4), dtype=dtype)
    ...         s = six.moves.cPickle.dumps(a)
    ...         b = six.moves.cPickle.loads(s)
    ...         testing.assert_array_equal(a, b)

    Typically, we use this decorator in combination with
    decorators that check consistency between NumPy and CuPy like
    :func:`cupy.testing.numpy_cupy_allclose`.
    The following is such an example.

    >>> import unittest
    >>> from cupy import testing
    >>> @testing.gpu
    ... class TestMean(unittest.TestCase):
    ...
    ...     @testing.for_all_dtypes()
    ...     @testing.numpy_cupy_allclose()
    ...     def test_mean_all(self, xp, dtype):
    ...         a = testing.shaped_arange((2, 3), xp, dtype)
    ...         return a.mean()

    .. seealso:: :func:`cupy.testing.for_dtypes`
    """
    return for_dtypes(_make_all_dtypes(no_float16, no_bool, no_complex),
                      name=name)


def for_float_dtypes(name='dtype', no_float16=False):
    """Decorator that checks the fixture with all float dtypes.

    Args:
         name(str): Argument name to which specified dtypes are passed.
         no_float16(bool): If, True, ``numpy.float16`` is
             omitted from candidate dtypes.

    dtypes to be tested are ``numpy.float16`` (optional), ``numpy.float32``,
    and ``numpy.float64``.

    .. seealso:: :func:`cupy.testing.for_dtypes`,
        :func:`cupy.testing.for_all_dtypes`
    """
    if no_float16:
        return for_dtypes(_regular_float_dtypes, name=name)
    else:
        return for_dtypes(_float_dtypes, name=name)


def for_signed_dtypes(name='dtype'):
    """Decorator that checks the fixture with signed dtypes.

    Args:
         name(str): Argument name to which specified dtypes are passed.

    dtypes to be tested are ``numpy.dtype('b')``, ``numpy.dtype('h')``,
    ``numpy.dtype('i')``, ``numpy.dtype('l')``, and ``numpy.dtype('q')``.

    .. seealso:: :func:`cupy.testing.for_dtypes`,
        :func:`cupy.testing.for_all_dtypes`
    """
    return for_dtypes(_signed_dtypes, name=name)


def for_unsigned_dtypes(name='dtype'):
    """Decorator that checks the fixture with all dtypes.

    Args:
         name(str): Argument name to which specified dtypes are passed.

    dtypes to be tested are ``numpy.dtype('B')``, ``numpy.dtype('H')``,

     ``numpy.dtype('I')``, ``numpy.dtype('L')``, and ``numpy.dtype('Q')``.

    .. seealso:: :func:`cupy.testing.for_dtypes`,
        :func:`cupy.testing.for_all_dtypes`
    """
    return for_dtypes(_unsigned_dtypes, name=name)


def for_int_dtypes(name='dtype', no_bool=False):
    """Decorator that checks the fixture with integer and optionally bool dtypes.

    Args:
         name(str): Argument name to which specified dtypes are passed.
         no_bool(bool): If ``True``, ``numpy.bool_`` is
             omitted from candidate dtypes.

    dtypes to be tested are ``numpy.dtype('b')``, ``numpy.dtype('h')``,
    ``numpy.dtype('i')``, ``numpy.dtype('l')``, ``numpy.dtype('q')``,
    ``numpy.dtype('B')``, ``numpy.dtype('H')``, ``numpy.dtype('I')``,
    ``numpy.dtype('L')``, ``numpy.dtype('Q')``, and ``numpy.bool_`` (optional).

    .. seealso:: :func:`cupy.testing.for_dtypes`,
        :func:`cupy.testing.for_all_dtypes`
    """
    if no_bool:
        return for_dtypes(_int_dtypes, name=name)
    else:
        return for_dtypes(_int_bool_dtypes, name=name)


def for_dtypes_combination(types, names=('dtype',), full=None):
    """Decorator that checks the fixture with a product set of dtypes.

    Args:
         types(list of dtypes): dtypes to be tested.
         names(list of str): Argument names to which dtypes are passed.
         full(bool): If ``True``, then all combinations
             of dtypes will be tested.
             Otherwise, the subset of combinations will be tested
             (see the description below).

    Decorator adds the keyword arguments specified by ``names``
    to the test fixture. Then, it runs the fixtures in parallel
    with passing (possibly a subset of) the product set of dtypes.
    The range of dtypes is specified by ``types``.

    The combination of dtypes to be tested changes depending
    on the option ``full``. If ``full`` is ``True``,
    all combinations of ``types`` are tested.
    Sometimes, such an exhaustive test can be costly.
    So, if ``full`` is ``False``, only the subset of possible
    combinations is tested. Specifically, at first,
    the shuffled lists of ``types`` are made for each argument
    name in ``names``.
    Let the lists be ``D1``, ``D2``, ..., ``Dn``
    where :math:`n` is the number of arguments.
    Then, the combinations to be tested will be ``zip(D1, ..., Dn)``.
    If ``full`` is ``None``, the behavior is switched
    by setting the environment variable ``CUPY_TEST_FULL_COMBINATION=1``.

    For example, let ``types`` be ``[float16, float32, float64]``
    and ``names`` be ``['a_type', 'b_type']``. If ``full`` is ``True``,
    then the decorated test fixture is executed with all
    :math:`2^3` patterns. On the other hand, if ``full`` is ``False``,
    shuffled lists are made for ``a_type`` and ``b_type``.
    Suppose the lists are ``(16, 64, 32)`` for ``a_type`` and
    ``(32, 64, 16)`` for ``b_type`` (prefixes are removed for short).
    Then the combinations of ``(a_type, b_type)`` to be tested are
    ``(16, 32)``, ``(64, 64)`` and ``(32, 16)``.
    """

    if full is None:
        full = int(os.environ.get('CUPY_TEST_FULL_COMBINATION', '0')) != 0

    if full:
        combination = parameterized.product({name: types for name in names})
    else:
        ts = []
        for _ in range(len(names)):
            # Make shuffled list of types for each name
            t = list(types)
            random.shuffle(t)
            ts.append(t)

        combination = [dict(zip(names, typs)) for typs in zip(*ts)]

    def decorator(impl):
        @functools.wraps(impl)
        def test_func(self, *args, **kw):
            for dtypes in combination:
                kw_copy = kw.copy()
                kw_copy.update(dtypes)

                try:
                    impl(self, *args, **kw_copy)
                except Exception:
                    print(dtypes)
                    raise

        return test_func
    return decorator


def for_all_dtypes_combination(names=('dtyes',),
                               no_float16=False, no_bool=False,
                               no_complex=False, full=None):
    """Decorator that checks the fixture with a product set of all dtypes.

    Args:
         names(list of str): Argument names to which dtypes are passed.
         no_float16(bool): If ``True``, ``numpy.float16`` is
             omitted from candidate dtypes.
         no_bool(bool): If ``True``, ``numpy.bool_`` is
             omitted from candidate dtypes.
         full(bool): If ``True``, then all combinations of dtypes
             will be tested.
             Otherwise, the subset of combinations will be tested
             (see description in :func:`cupy.testing.for_dtypes_combination`).

    .. seealso:: :func:`cupy.testing.for_dtypes_combination`
    """
    types = _make_all_dtypes(no_float16, no_bool, no_complex)
    return for_dtypes_combination(types, names, full)


def for_signed_dtypes_combination(names=('dtype',), full=None):
    """Decorator for parameterized test w.r.t. the product set of signed dtypes.

    Args:
         names(list of str): Argument names to which dtypes are passed.
         full(bool): If ``True``, then all combinations of dtypes
             will be tested.
             Otherwise, the subset of combinations will be tested
             (see description in :func:`cupy.testing.for_dtypes_combination`).

    .. seealso:: :func:`cupy.testing.for_dtypes_combination`
    """
    return for_dtypes_combination(_signed_dtypes, names=names, full=full)


def for_unsigned_dtypes_combination(names=('dtype',), full=None):
    """Decorator for parameterized test w.r.t. the product set of unsigned dtypes.

    Args:
         names(list of str): Argument names to which dtypes are passed.
         full(bool): If ``True``, then all combinations of dtypes
             will be tested.
             Otherwise, the subset of combinations will be tested
             (see description in :func:`cupy.testing.for_dtypes_combination`).

    .. seealso:: :func:`cupy.testing.for_dtypes_combination`
    """
    return for_dtypes_combination(_unsigned_dtypes, names=names, full=full)


def for_int_dtypes_combination(names=('dtype',), no_bool=False, full=None):
    """Decorator for parameterized test w.r.t. the product set of int and boolean.

    Args:
         names(list of str): Argument names to which dtypes are passed.
         no_bool(bool): If ``True``, ``numpy.bool_`` is
             omitted from candidate dtypes.
         full(bool): If ``True``, then all combinations of dtypes
             will be tested.
             Otherwise, the subset of combinations will be tested
             (see description in :func:`cupy.testing.for_dtypes_combination`).

    .. seealso:: :func:`cupy.testing.for_dtypes_combination`
    """
    if no_bool:
        types = _int_dtypes
    else:
        types = _int_bool_dtypes
    return for_dtypes_combination(types, names, full)


def for_orders(orders, name='order'):
    """Decorator to parameterize tests with order.

    Args:
         orders(list of orders): orders to be tested.
         name(str): Argument name to which the specified order is passed.

    This decorator adds a keyword argument specified by ``name``
    to the test fixtures. Then, the fixtures run by passing each element of
    ``orders`` to the named argument.

    """
    def decorator(impl):
        @functools.wraps(impl)
        def test_func(self, *args, **kw):
            for order in orders:
                try:
                    kw[name] = order
                    impl(self, *args, **kw)
                except Exception:
                    print(name, 'is', order)
                    raise

        return test_func
    return decorator


def for_CF_orders(name='order'):
    """Decorator that checks the fixture with orders 'C' and 'F'.

    Args:
         name(str): Argument name to which the specified order is passed.

    .. seealso:: :func:`cupy.testing.for_all_dtypes`

    """
    return for_orders(['C', 'F'], name)


def with_requires(*requirements):
    """Run a test case only when given requirements are satisfied.

    .. admonition:: Example

       This test case runs only when `numpy>=1.10` is installed.

       >>> from cupy import testing
       ... class Test(unittest.TestCase):
       ...     @testing.with_requires('numpy>=1.10')
       ...     def test_for_numpy_1_10(self):
       ...         pass

    Args:
        requirements: A list of string representing requirement condition to
            run a given test case.

    """
    ws = pkg_resources.WorkingSet()
    try:
        ws.require(*requirements)
        skip = False
    except pkg_resources.ResolutionError:
        skip = True

    msg = 'requires: {}'.format(','.join(requirements))
    return unittest.skipIf(skip, msg)


def shaped_arange(shape, xp=cupy, dtype=numpy.float32):
    """Returns an array with given shape, array module, and dtype.

    Args:
         shape(tuple of int): Shape of returned ndarray.
         xp(numpy or cupy): Array module to use.
         dtype(dtype): Dtype of returned ndarray.

    Returns:
         numpy.ndarray or cupy.ndarray:
         The array filled with :math:`1, \cdots, N` with specified dtype
         with given shape, array module. Here, :math:`N` is
         the size of the returned array.
         If ``dtype`` is ``numpy.bool_``, evens (resp. odds) are converted to
         ``True`` (resp. ``False``).

    """
    a = numpy.arange(1, internal.prod(shape) + 1, 1)
    if numpy.dtype(dtype).type == numpy.bool_:
        return xp.array((a % 2 == 0).reshape(shape))
    else:
        return xp.array(a.astype(dtype).reshape(shape))


def shaped_reverse_arange(shape, xp=cupy, dtype=numpy.float32):
    """Returns an array filled with decreasing numbers.

    Args:
         shape(tuple of int): Shape of returned ndarray.
         xp(numpy or cupy): Array module to use.
         dtype(dtype): Dtype of returned ndarray.

    Returns:
         numpy.ndarray or cupy.ndarray:
         The array filled with :math:`N, \cdots, 1` with specified dtype
         with given shape, array module.
         Here, :math:`N` is the size of the returned array.
         If ``dtype`` is ``numpy.bool_``, evens (resp. odds) are converted to
         ``True`` (resp. ``False``).
    """
    size = internal.prod(shape)
    a = numpy.arange(size, 0, -1)
    if numpy.dtype(dtype).type == numpy.bool_:
        return xp.array((a % 2 == 0).reshape(shape))
    else:
        return xp.array(a.astype(dtype).reshape(shape))


def shaped_random(shape, xp=cupy, dtype=numpy.float32, scale=10, seed=0):
    """Returns an array filled with random values.

    Args:
         shape(tuple): Shape of returned ndarray.
         xp(numpy or cupy): Array module to use.
         dtype(dtype): Dtype of returned ndarray.
         scale(float): Scaling factor of elements.
         seed(int): Random seed.

    Returns:
         numpy.ndarray or cupy.ndarray: The array with
             given shape, array module,

    If ``dtype`` is ``numpy.bool_``, the elements are
    independently drawn from ``True`` and ``False``
    with same probabilities.
    Otherwise, the array is filled with samples
    independently and identically drawn
    from uniform distribution over :math:`[0, scale)`
    with specified dtype.
    """
    numpy.random.seed(seed)
    if numpy.dtype(dtype).type == numpy.bool_:
        return xp.asarray(numpy.random.randint(2, size=shape).astype(dtype))
    else:
        return xp.asarray((numpy.random.rand(*shape) * scale).astype(dtype))


class NumpyError(object):

    def __init__(self, **kw):
        self.kw = kw

    def __enter__(self):
        self.err = numpy.geterr()
        numpy.seterr(**self.kw)

    def __exit__(self, *_):
        numpy.seterr(**self.err)<|MERGE_RESOLUTION|>--- conflicted
+++ resolved
@@ -112,7 +112,6 @@
             if _contains_signed_and_unsigned(kw) and \
                     cupy_result.dtype in _unsigned_dtypes:
                 inds = _make_positive_indices(self, impl, args, kw)
-<<<<<<< HEAD
                 if cupy_result.shape == ():
                     skip = inds[0].size == 0
                 else:
@@ -121,17 +120,6 @@
 
             if not skip:
                 check_func(cupy_result, numpy_result)
-=======
-                try:
-                    cupy_result = cupy.asnumpy(cupy_result)[inds]
-                    numpy_result = cupy.asnumpy(numpy_result)[inds]
-                except IndexError:
-                    # inds does not work with scalars
-                    cupy_result = cupy.asnumpy(cupy_result)
-                    numpy_result = cupy.asnumpy(numpy_result)
-
-            check_func(cupy_result, numpy_result)
->>>>>>> 2cc55c21
             if type_check:
                 self.assertEqual(cupy_result.dtype, numpy_result.dtype,
                                  'cupy dtype unequal numpy dtype')
@@ -391,7 +379,6 @@
     return _make_decorator(check_func, name, type_check, accept_error, sp_name)
 
 
-<<<<<<< HEAD
 def numpy_cupy_equal(name='xp', sp_name=None):
     """Decorator that checks NumPy results are equal to CuPy ones.
 
@@ -429,23 +416,14 @@
 
 
 def numpy_cupy_raises(name='xp', sp_name=None, accept_error=Exception):
-=======
-def numpy_cupy_raises(name='xp', exception_class=Exception):
->>>>>>> 2cc55c21
     """Decorator that checks the NumPy and CuPy throw same errors.
 
     Args:
          name(str): Argument name whose value is either
-<<<<<<< HEAD
              ``numpy`` or ``cupy`` module.
          sp_name(str or None): Argument name whose value is either
              ``scipy.sparse`` or ``cupy.sparse`` module. If ``None``, no
              argument is given for the modules.
-=======
-         ``numpy`` or ``cupy`` module.
-         exception_class: The allowed exceptions. Default Exception, which
-         means all are allowed.
->>>>>>> 2cc55c21
 
     Decorated test fixture is required throw same errors
     even if ``xp`` is ``numpy`` or ``cupy``.
@@ -481,11 +459,7 @@
 
             _check_cupy_numpy_error(self, cupy_error, cupy_tb,
                                     numpy_error, numpy_tb,
-<<<<<<< HEAD
                                     accept_error=accept_error)
-=======
-                                    accept_error=exception_class)
->>>>>>> 2cc55c21
         return test_func
     return decorator
 
