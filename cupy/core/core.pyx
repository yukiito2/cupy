from __future__ import division
import ctypes
import sys

import numpy
import six

from cupy.core import flags
from cupy.cuda import stream
from cupy import util

cimport cpython
cimport cython
from libcpp cimport vector

from cupy.core cimport internal
from cupy.cuda cimport cublas
from cupy.cuda cimport runtime
from cupy.cuda cimport memory


DEF MAX_NDIM = 25


@cython.profile(False)
cdef inline _should_use_rop(x, y):
    xp = getattr(x, '__array_priority__', 0)
    yp = getattr(y, '__array_priority__', 0)
    return xp < yp and not isinstance(y, ndarray)


cdef class ndarray:

    """Multi-dimensional array on a CUDA device.

    This class implements a subset of methods of :class:`numpy.ndarray`.
    The difference is that this class allocates the array content on the
    current GPU device.

    Args:
        shape (tuple of ints): Length of axes.
        dtype: Data type. It must be an argument of :class:`numpy.dtype`.
        memptr (cupy.cuda.MemoryPointer): Pointer to the array content head.
        strides (tuple of ints): The strides for axes.

    Attributes:
        base (None or cupy.ndarray): Base array from which this array is
            created as a view.
        data (cupy.cuda.MemoryPointer): Pointer to the array content head.
        dtype(numpy.dtype): Dtype object of element type.

            .. seealso::
               `Data type objects (dtype) \
               <http://docs.scipy.org/doc/numpy/reference/arrays.dtypes.html>`_
        size (int): Number of elements this array holds.

            This is equivalent to product over the shape tuple.

            .. seealso:: :attr:`numpy.ndarray.size`


    """

    cdef:
        readonly Py_ssize_t size
        public vector.vector[Py_ssize_t] _shape
        public vector.vector[Py_ssize_t] _strides
        readonly bint _c_contiguous
        readonly bint _f_contiguous
        readonly object dtype
        readonly memory.MemoryPointer data
        readonly ndarray base

    def __init__(self, shape, dtype=float, memptr=None):
        cdef Py_ssize_t size
        self._shape = internal.get_size(shape)
        for x in self._shape:
            if x < 0:
                raise ValueError('Negative dimensions are not allowed')
        self.dtype = numpy.dtype(dtype)
        self.size = internal.prod_ssize_t(self._shape)
        self._strides = internal.get_contiguous_strides(
            self._shape, self.itemsize)

        if memptr is None:
            self.data = memory.alloc(self.size * self.dtype.itemsize)
        else:
            self.data = memptr
        self.base = None

        self._c_contiguous = True
        self._update_f_contiguity()

    # The definition order of attributes and methods are borrowed from the
    # order of documentation at the following NumPy document.
    # http://docs.scipy.org/doc/numpy/reference/arrays.ndarray.html

    # -------------------------------------------------------------------------
    # Memory layout
    # -------------------------------------------------------------------------
    @property
    def flags(self):
        """Object containing memory-layout information.

        It only contains ``c_contiguous``, ``f_contiguous``, and ``owndata``
        attributes. All of these are read-only. Accessing by indexes is also
        supported.

        .. seealso:: :attr:`numpy.ndarray.flags`

        """
        return flags.Flags(self._c_contiguous, self._f_contiguous,
                           self.base is None)

    property shape:
        """Lengths of axes.

        Setter of this property involves reshaping without copy. If the array
        cannot be reshaped without copy, it raises an exception.

        .. seealso: :attr:`numpy.ndarray.shape`

        """

        def __get__(self):
            return tuple(self._shape)

        def __set__(self, newshape):
            cdef vector.vector[Py_ssize_t] shape, strides
            shape = internal.infer_unknown_dimension(newshape, self.size)
            strides = _get_strides_for_nocopy_reshape(self, newshape)
            if strides.size() != shape.size():
                raise AttributeError('incompatible shape')
            self._shape = shape
            self._strides = strides
            self._update_f_contiguity()

    @property
    def strides(self):
        """Strides of axes in bytes.

        .. seealso:: :attr:`numpy.ndarray.strides`

        """
        return tuple(self._strides)

    @property
    def ndim(self):
        """Number of dimensions.

        ``a.ndim`` is equivalent to ``len(a.shape)``.

        .. seealso:: :attr:`numpy.ndarray.ndim`

        """
        return self._shape.size()

    @property
    def itemsize(self):
        """Size of each element in bytes.

        .. seealso:: :attr:`numpy.ndarray.itemsize`

        """
        return self.dtype.itemsize

    @property
    def nbytes(self):
        """Size of whole elements in bytes.

        It does not count skips between elements.

        .. seealso:: :attr:`numpy.ndarray.nbytes`

        """
        return self.size * self.dtype.itemsize

    # -------------------------------------------------------------------------
    # Other attributes
    # -------------------------------------------------------------------------
    @property
    def T(self):
        """Shape-reversed view of the array.

        If ndim < 2, then this is just a reference to the array itself.

        """
        if self.ndim < 2:
            return self
        else:
            return self._transpose(vector.vector[Py_ssize_t]())

    __array_priority__ = 100

    # -------------------------------------------------------------------------
    # Array interface
    # -------------------------------------------------------------------------
    # TODO(beam2d): Implement __array_interface__

    # -------------------------------------------------------------------------
    # foreign function interface
    # -------------------------------------------------------------------------
    @property
    def cstruct(self):
        """C representation of the array.

        This property is used for sending an array to CUDA kernels. The type of
        returned C structure is different for different dtypes and ndims. The
        definition of C type is written in ``cupy/carray.cuh``.

        """
        return CArray(self)

    # -------------------------------------------------------------------------
    # Array conversion
    # -------------------------------------------------------------------------
    # TODO(okuta): Implement item

    cpdef tolist(self):
        """Converts the array to a (possibly nested) Python list.

        Returns:
            list: The possibly nested Python list of array elements.

        .. seealso:: :meth:`numpy.ndarray.tolist`

        """
        return self.get().tolist()

    # TODO(okuta): Implement itemset
    # TODO(okuta): Implement tostring
    # TODO(okuta): Implement tobytes

    cpdef tofile(self, fid, sep='', format='%s'):
        """Writes the array to a file.

        .. seealso:: :meth:`numpy.ndarray.tolist`

        """
        self.get().tofile(fid, sep, format)

    cpdef dump(self, file):
        """Dumps a pickle of the array to a file.

        Dumped file can be read back to :class:`cupy.ndarray` by
        :func:`cupy.load`.

        """
        six.moves.cPickle.dump(self, file, -1)

    cpdef dumps(self):
        """Dumps a pickle of the array to a string."""
        return six.moves.cPickle.dumps(self, -1)

    cpdef ndarray astype(self, dtype, copy=True):
        """Casts the array to given data type.

        Args:
            dtype: Type specifier.
            copy (bool): If it is False and no cast happens, then this method
                returns the array itself. Otherwise, a copy is returned.

        Returns:
            If ``copy`` is False and no cast is required, then the array itself
            is returned. Otherwise, it returns a (possibly casted) copy of the
            array.

        .. note::
           This method currently does not support ``order``, ``casting``, and
           ``subok`` arguments.

        .. seealso:: :meth:`numpy.ndarray.astype`

        """
        # TODO(beam2d): Support ordering, casting, and subok option
        dtype = numpy.dtype(dtype)
        if dtype == self.dtype:
            if copy:
                return self.copy()
            else:
                return self
        else:
            newarray = ndarray(self.shape, dtype=dtype)
            elementwise_copy(self, newarray)
            return newarray

    # TODO(okuta): Implement byteswap

    cpdef ndarray copy(self):
        """Returns a copy of the array.

        .. seealso::
           :func:`cupy.copy` for full documentation,
           :meth:`numpy.ndarray.copy`

        """
        cdef ndarray a, newarray
        # TODO(beam2d): Support ordering option
        if self.size == 0:
            return ndarray(self.shape, self.dtype)

        a = self
        if not self._c_contiguous:
            with self.device:
                a = ascontiguousarray(self)
            if a.data.device.id == device.get_device_id():
                return a
        newarray = ndarray(a.shape, a.dtype)
        newarray.data.copy_from_device(a.data, a.nbytes)
        return newarray

    cpdef ndarray view(self, dtype=None):
        """Returns a view of the array.

        Args:
            dtype: If this is different from the data type of the array, the
                returned view reinterpret the memory sequence as an array of
                this type.

        Returns:
            cupy.ndarray: A view of the array. A reference to the original
            array is stored at the :attr:`~ndarray.base` attribute.

        .. seealso:: :meth:`numpy.ndarray.view`

        """
        # Use __new__ instead of __init__ to skip recomputation of contiguity
        cdef ndarray v
        v = ndarray.__new__(ndarray)
        v.size = self.size
        v._shape = self._shape
        v._strides = self._strides
        v._c_contiguous = self._c_contiguous
        v._f_contiguous = self._f_contiguous
        v.dtype = self.dtype if dtype is None else numpy.dtype(dtype)
        v.data = self.data
        v.base = self.base if self.base is not None else self
        return v

    # TODO(okuta): Implement getfield
    # TODO(okuta): Implement setflags

    cpdef fill(self, value):
        """Fills the array with a scalar value.

        Args:
            value: A scalar value to fill the array content.

        .. seealso:: :meth:`numpy.ndarray.fill`

        """
        if value == 0 and self._c_contiguous:
            self.data.memset_async(0, self.nbytes, stream.Stream(True))
        else:
            elementwise_copy(value, self, dtype=self.dtype)

    # -------------------------------------------------------------------------
    # Shape manipulation
    # -------------------------------------------------------------------------
    cpdef ndarray _reshape(self, vector.vector[Py_ssize_t] shape):
        cdef vector.vector[Py_ssize_t] strides
        cdef ndarray newarray
        shape = internal.infer_unknown_dimension(shape, self.size)
        if internal.vector_equal(shape, self._shape):
            return self.view()

        strides = _get_strides_for_nocopy_reshape(self, shape)
        if strides.size() == shape.size():
            newarray = self.view()
        else:
            newarray = self.copy()
            strides = _get_strides_for_nocopy_reshape(newarray, shape)

        assert shape.size() == strides.size()
        newarray._set_shape_and_strides(shape, strides, False)
        return newarray

    def reshape(self, *shape):
        """Returns an array of a different shape and the same content.

        .. seealso::
           :func:`cupy.reshape` for full documentation,
           :meth:`numpy.ndarray.reshape`

        """
        # TODO(beam2d): Support ordering option
        if len(shape) == 1 and cpython.PySequence_Check(shape[0]):
            shape = shape[0]
        return self._reshape(shape)

    # TODO(okuta): Implement resize
    cpdef ndarray _transpose(self, vector.vector[Py_ssize_t] axes):
        cdef ndarray ret
        cdef vector.vector[Py_ssize_t] a_axes, rev_axes
        cdef Py_ssize_t ndim, axis

        ndim = self._shape.size()
        ret = self.view()
        if axes.size() == 0:
            ret._shape.assign(self._shape.rbegin(), self._shape.rend())
            ret._strides.assign(self._strides.rbegin(), self._strides.rend())
            ret._c_contiguous = self._f_contiguous
            ret._f_contiguous = self._c_contiguous
            return ret

        if <Py_ssize_t>axes.size() != ndim:
            raise ValueError('Invalid axes value: %s' % str(axes))

        for i in range(ndim):
            a_axes.push_back(i)
            axis = axes[i]
            if axis < -ndim or axis >= ndim:
                raise IndexError('Axes overrun')
            axes[i] = axis % ndim

        if internal.vector_equal(a_axes, axes):
            return ret
        rev_axes.assign(axes.rbegin(), axes.rend())
        if internal.vector_equal(a_axes, rev_axes):
            ret._shape.assign(self._shape.rbegin(), self._shape.rend())
            ret._strides.assign(self._strides.rbegin(), self._strides.rend())
            ret._c_contiguous = self._f_contiguous
            ret._f_contiguous = self._c_contiguous
            return ret

        if ndim != len({i for i in axes}):
            raise ValueError('Invalid axes value: %s' % str(axes))

        ret._shape.clear()
        ret._strides.clear()
        for axis in axes:
            ret._shape.push_back(self._shape[axis])
            ret._strides.push_back(self._strides[axis])
        ret._update_contiguity()
        return ret

    def transpose(self, *axes):
        """Returns a view of the array with axes permuted.

        .. seealso::
           :func:`cupy.transpose` for full documentation,
           :meth:`numpy.ndarray.reshape`

        """
        cdef ndarray ret
        cdef vector.vector[Py_ssize_t] vec_axes, a_axes, temp_axes
        cdef Py_ssize_t ndim, axis
        if len(axes) == 1:
            a = axes[0]
            if a is None:
                axes = ()
            elif cpython.PySequence_Check(a):
                axes = a
        return self._transpose(axes)

    cpdef ndarray swapaxes(self, Py_ssize_t axis1, Py_ssize_t axis2):
        """Returns a view of the array with two axes swapped.

        .. seealso::
           :func:`cupy.swapaxes` for full documentation,
           :meth:`numpy.ndarray.swapaxes`

        """
        cdef Py_ssize_t ndim=self.ndim
        cdef vector.vector[Py_ssize_t] axes
        if axis1 < -ndim or axis1 >= ndim or axis2 < -ndim or axis2 >= ndim:
            raise ValueError('Axis out of range')
        axis1 %= ndim
        axis2 %= ndim
        for i in range(ndim):
            axes.push_back(i)
        axes[axis1], axes[axis2] = axes[axis2], axes[axis1]
        return self._transpose(axes)

    cpdef ndarray flatten(self):
        """Returns a copy of the array flatten into one dimension.

        It currently supports C-order only.

        Returns:
            cupy.ndarray: A copy of the array with one dimension.

        .. seealso:: :meth:`numpy.ndarray.flatten`

        """
        # TODO(beam2d): Support ordering option
        if self._c_contiguous:
            newarray = self.copy()
        else:
            newarray = ndarray(self.shape, self.dtype)
            elementwise_copy(self, newarray)

        newarray._shape.assign(1, self.size)
        newarray._strides.assign(1, self.itemsize)
        newarray._c_contiguous = True
        newarray._f_contiguous = True
        return newarray

    cpdef ndarray ravel(self):
        """Returns an array flattened into one dimension.

        .. seealso::
           :func:`cupy.ravel` for full documentation,
           :meth:`numpy.ndarray.ravel`

        """
        # TODO(beam2d): Support ordering option
        cdef vector.vector[Py_ssize_t] shape
        shape.push_back(self.size)
        return self._reshape(shape)

    cpdef ndarray squeeze(self, axis=None):
        """Returns a view with size-one axes removed.

        .. seealso::
           :func:`cupy.squeeze` for full documentation,
           :meth:`numpy.ndarray.squeeze`

        """
        cdef vector.vector[Py_ssize_t] vec_axis, newshape, newstrides
        cdef Py_ssize_t i, j, n
        if axis is None:
            for i in range(<Py_ssize_t>self._shape.size()):
                n = self._shape[i]
                if n == 1:
                    vec_axis.push_back(i)
        elif isinstance(axis, int):
            vec_axis.push_back(axis)
        else:
            vec_axis = axis

        if vec_axis.size() == 0:
            return self
        j = 0
        for i in range(<Py_ssize_t>self._shape.size()):
            n = self._shape[i]
            if j < <Py_ssize_t>vec_axis.size() and i == vec_axis[j]:
                if n != 1:
                    raise RuntimeError('Cannot squeeze dimension of size > 1')
                j += 1
            else:
                newshape.push_back(n)
                newstrides.push_back(self._strides[i])

        v = self.view()
        v._set_shape_and_strides(newshape, newstrides, False)
        return v

    # -------------------------------------------------------------------------
    # Item selection and manipulation
    # -------------------------------------------------------------------------
    cpdef ndarray take(self, indices, axis=None, out=None):
        """Returns an array of elements at given indices along the axis.

        .. seealso::
           :func:`cupy.take` for full documentation,
           :meth:`numpy.ndarray.take`

        """
        return _take(self, indices, axis, out)

    # TODO(okuta): Implement put

    cpdef repeat(self, repeats, axis=None):
        """Returns an array with repeated arrays along an axis.

        .. seealso::
            :func:`cupy.repeat` for full documentation,
            :meth:`numpy.ndarray.repeat`

        """
        return _repeat(self, repeats, axis)

    # TODO(okuta): Implement choose
    # TODO(okuta): Implement sort
    # TODO(okuta): Implement argsort
    # TODO(okuta): Implement partition
    # TODO(okuta): Implement argpartition
    # TODO(okuta): Implement searchsorted

    def nonzero(self):
        """Return the indices of the elements that are non-zero.

        Returned Array is containing the indices of the non-zero elements
        in that dimension.

        Returns:
            tuple of arrays: Indices of elements that are non-zero.

        .. seealso::
            :func:`numpy.nonzero`

        """
        condition = self != 0
        dtype = numpy.int64

        scan_index = scan(condition.astype(dtype).ravel())
        count_nonzero = int(scan_index[-1])

        if self.ndim <= 1:
            dst = ndarray((count_nonzero,), dtype=dtype)

            kern = _nonzero_1d_kernel(self.dtype, dtype)
            kern.linear_launch(self.size, (self.ravel(), scan_index, dst))

            return dst,
        else:
            dst = ndarray((count_nonzero * self.ndim,), dtype=dtype)

            kern = _nonzero_kernel(self.dtype, self.ndim, dtype, dtype)
            kern.linear_launch(self.size,
                               (self.ravel(), Indexer(self.shape),
                                scan_index, dst))
            return tuple([dst[i::self.ndim]
                          for i in six.moves.range(self.ndim)])

    # TODO(okuta): Implement compress

    cpdef ndarray diagonal(self, offset=0, axis1=0, axis2=1):
        """Returns a view of the specified diagonals.

        .. seealso::
           :func:`cupy.diagonal` for full documentation,
           :meth:`numpy.ndarray.diagonal`

        """
        return _diagonal(self, offset, axis1, axis2)

    # -------------------------------------------------------------------------
    # Calculation
    # -------------------------------------------------------------------------
    cpdef ndarray max(self, axis=None, out=None, dtype=None, keepdims=False):
        """Returns the maximum along a given axis.

        .. seealso::
           :func:`cupy.amax` for full documentation,
           :meth:`numpy.ndarray.max`

        """
        return _amax(
            self, axis=axis, out=out, dtype=dtype, keepdims=keepdims)

    cpdef ndarray argmax(self, axis=None, out=None, dtype=None,
                         keepdims=False):
        """Returns the indices of the maximum along a given axis.

        .. seealso::
           :func:`cupy.argmax` for full documentation,
           :meth:`numpy.ndarray.argmax`

        """
        return _argmax(
            self, axis=axis, out=out, dtype=dtype, keepdims=keepdims)

    cpdef ndarray min(self, axis=None, out=None, dtype=None, keepdims=False):
        """Returns the minimum along a given axis.

        .. seealso::
           :func:`cupy.amin` for full documentation,
           :meth:`numpy.ndarray.min`

        """
        return _amin(
            self, axis=axis, out=out, dtype=dtype, keepdims=keepdims)

    cpdef ndarray argmin(self, axis=None, out=None, dtype=None,
                         keepdims=False):
        """Returns the indices of the minimum along a given axis.

        .. seealso::
           :func:`cupy.argmin` for full documentation,
           :meth:`numpy.ndarray.argmin`

        """
        return _argmin(
            self, axis=axis, out=out, dtype=dtype, keepdims=keepdims)

    # TODO(okuta): Implement ptp

    cpdef ndarray clip(self, a_min, a_max, out=None):
        """Returns an array with values limited to [a_min, a_max].

        .. seealso::
           :func:`cupy.clip` for full documentation,
           :meth:`numpy.ndarray.clip`

        """
        return _clip(self, a_min, a_max, out=out)

    # TODO(okuta): Implement round

    cpdef ndarray trace(self, offset=0, axis1=0, axis2=1, dtype=None,
                        out=None):
        """Returns the sum along diagonals of the array.

        .. seealso::
           :func:`cupy.trace` for full documentation,
           :meth:`numpy.ndarray.trace`

        """
        d = self.diagonal(offset, axis1, axis2)
        return d.sum(-1, dtype, out, False)

    cpdef ndarray sum(self, axis=None, dtype=None, out=None, keepdims=False):
        """Returns the sum along a given axis.

        .. seealso::
           :func:`cupy.sum` for full documentation,
           :meth:`numpy.ndarray.sum`

        """
        return _sum(self, axis, dtype, out, keepdims)

    # TODO(okuta): Implement cumsum

    cpdef ndarray mean(self, axis=None, dtype=None, out=None, keepdims=False):
        """Returns the mean along a given axis.

        .. seealso::
           :func:`cupy.mean` for full documentation,
           :meth:`numpy.ndarray.mean`

        """
        return _mean(self, axis=axis, dtype=dtype, out=out, keepdims=keepdims)

    cpdef ndarray var(self, axis=None, dtype=None, out=None, ddof=0,
                      keepdims=False):
        """Returns the variance along a given axis.

        .. seealso::
           :func:`cupy.var` for full documentation,
           :meth:`numpy.ndarray.var`

        """
        return _var(self, axis=axis, dtype=dtype, out=out, keepdims=keepdims)

    cpdef ndarray std(self, axis=None, dtype=None, out=None, ddof=0,
                      keepdims=False):
        """Returns the standard deviation along a given axis.

        .. seealso::
           :func:`cupy.std` for full documentation,
           :meth:`numpy.ndarray.std`

        """
        return _std(self, axis=axis, dtype=dtype, out=out, keepdims=keepdims)

    cpdef ndarray prod(self, axis=None, dtype=None, out=None, keepdims=None):
        """Returns the product along a given axis.

        .. seealso::
           :func:`cupy.prod` for full documentation,
           :meth:`numpy.ndarray.prod`

        """
        return _prod(self, axis, dtype, out, keepdims)

    # TODO(okuta): Implement cumprod

    cpdef ndarray all(self, axis=None, out=None, keepdims=False):
        return _all(self, axis=axis, out=out, keepdims=keepdims)

    cpdef ndarray any(self, axis=None, out=None, keepdims=False):
        return _any(self, axis=axis, out=out, keepdims=keepdims)

    # -------------------------------------------------------------------------
    # Arithmetic and comparison operations
    # -------------------------------------------------------------------------
    # Comparison operators:

    def __richcmp__(object self, object other, int op):
        if op == 0:
            return less(self, other)
        if op == 1:
            return less_equal(self, other)
        if op == 2:
            return equal(self, other)
        if op == 3:
            return not_equal(self, other)
        if op == 4:
            return greater(self, other)
        if op == 5:
            return greater_equal(self, other)
        return NotImplemented

    # Truth value of an array (bool):

    def __nonzero__(self):
        if self.size == 0:
            return False
        elif self.size == 1:
            return bool(self.get())
        else:
            msg = ('The truth value of an array with more than one element is '
                   'ambiguous. Use a.any() or a.all()')
            raise ValueError(msg)

    # Unary operations:

    def __neg__(self):
        return negative(self)

    def __pos__(self):
        return self

    def __abs__(self):
        return absolute(self)

    def __invert__(self):
        return invert(self)

    # Arithmetic:

    def __add__(x, y):
        if _should_use_rop(x, y):
            return y.__radd__(x)
        else:
            return add(x, y)

    def __sub__(x, y):
        if _should_use_rop(x, y):
            return y.__rsub__(x)
        else:
            return subtract(x, y)

    def __mul__(x, y):
        if _should_use_rop(x, y):
            return y.__rmul__(x)
        else:
            return multiply(x, y)

    def __div__(x, y):
        if _should_use_rop(x, y):
            return y.__rdiv__(x)
        else:
            return divide(x, y)

    def __truediv__(x, y):
        if _should_use_rop(x, y):
            return y.__rtruediv__(x)
        else:
            return true_divide(x, y)

    def __floordiv__(x, y):
        if _should_use_rop(x, y):
            return y.__rfloordiv__(x)
        else:
            return floor_divide(x, y)

    def __mod__(x, y):
        if _should_use_rop(x, y):
            return y.__rmod__(x)
        else:
            return remainder(x, y)

    def __divmod__(x, y):
        if _should_use_rop(x, y):
            return y.__rdivmod__(x)
        else:
            return divmod(x, y)

    def __pow__(x, y, modulo):
        # Note that we ignore the modulo argument as well as NumPy.
        if _should_use_rop(x, y):
            return y.__rpow__(x)
        else:
            return power(x, y)

    def __lshift__(x, y):
        if _should_use_rop(x, y):
            return y.__rlshift__(x)
        else:
            return left_shift(x, y)

    def __rshift__(x, y):
        if _should_use_rop(x, y):
            return y.__rrshift__(x)
        else:
            return right_shift(x, y)

    def __and__(x, y):
        if _should_use_rop(x, y):
            return y.__rand__(x)
        else:
            return bitwise_and(x, y)

    def __or__(x, y):
        if _should_use_rop(x, y):
            return y.__ror__(x)
        else:
            return bitwise_or(x, y)

    def __xor__(x, y):
        if _should_use_rop(x, y):
            return y.__rxor__(x)
        else:
            return bitwise_xor(x, y)

    # Arithmetic, in-place:

    def __iadd__(self, other):
        return add(self, other, self)

    def __isub__(self, other):
        return subtract(self, other, self)

    def __imul__(self, other):
        return multiply(self, other, self)

    def __idiv__(self, other):
        return divide(self, other, self)

    def __itruediv__(self, other):
        return true_divide(self, other, self)

    def __ifloordiv__(self, other):
        return floor_divide(self, other, self)

    def __imod__(self, other):
        return remainder(self, other, self)

    def __ipow__(self, other):
        return power(self, other, self)

    def __ilshift__(self, other):
        return left_shift(self, other, self)

    def __irshift__(self, other):
        return right_shift(self, other, self)

    def __iand__(self, other):
        return bitwise_and(self, other, self)

    def __ior__(self, other):
        return bitwise_or(self, other, self)

    def __ixor__(self, other):
        return bitwise_xor(self, other, self)

    def conj(self):
        if self.dtype.kind == 'c':
            return conj(self)
        else:
            return self

    property real:

        def __get__(self):
            if self.dtype.kind == 'c':
                return real(self)
            else:
                return self

        def __set__(self, value):
            if self.dtype.kind == 'c':
                _real_setter(value, self)
            else:
                elementwise_copy(value, self)

    property imag:

        def __get__(self):
            if self.dtype.kind == 'c':
                return imag(self)
            else:
                new_array = ndarray(self.shape, dtype=self.dtype)
                new_array.fill(0)
                return new_array

        def __set__(self, value):
            if self.dtype.kind == 'c':
                _imag_setter(value, self)
            else:
                raise TypeError('cupy.ndarray '
                                'does not have imaginary part to set')

    # -------------------------------------------------------------------------
    # Special methods
    # -------------------------------------------------------------------------
    # For standard library functions:

    def __copy__(self):
        return self.copy()

    def __deepcopy__(self, memo):
        return self.copy()

    def __reduce__(self):
        return array, (self.get(),)

    # Basic customization:

    # cupy.ndarray does not define __new__

    def __array__(self, dtype=None):
        if dtype is None or self.dtype == dtype:
            return self
        else:
            return self.astype(dtype)

    # TODO(okuta): Implement __array_wrap__

    # Container customization:

    def __len__(self):
        if self._shape.size() == 0:
            raise TypeError('len() of unsized object')
        return self._shape[0]

    def __getitem__(self, slices):
        # It supports the basic indexing (by slices, ints or Ellipsis) only.
        # TODO(beam2d): Support the advanced indexing of NumPy.
        cdef Py_ssize_t i, j, offset, ndim, n_newaxes, n_ellipses, ellipsis
        cdef Py_ssize_t ellipsis_sizem, s_start, s_stop, s_step, dim, ind
        cdef vector.vector[Py_ssize_t] shape, strides
        if not isinstance(slices, tuple):
            slices = [slices]
        else:
            slices = list(slices)

        for s in slices:
            if isinstance(s, ndarray):
                raise ValueError('Advanced indexing is not supported')

        # Expand ellipsis into empty slices
        ellipsis = -1
        n_newaxes = n_ellipses = 0
        for i, s in enumerate(slices):
            if s is None:
                n_newaxes += 1
            elif s == Ellipsis:
                n_ellipses += 1
                ellipsis = i
        ndim = self._shape.size()
        noneslices = [slice(None)]
        if n_ellipses > 0:
            if n_ellipses > 1:
                raise ValueError('Only one Ellipsis is allowed in index')
            ellipsis_size = ndim - (<Py_ssize_t>len(slices) - n_newaxes - 1)
            slices[ellipsis:ellipsis + 1] = noneslices * ellipsis_size

        slices += noneslices * (ndim - <Py_ssize_t>len(slices) + n_newaxes)

        # Create new shape and stride
        j = 0
        offset = 0
        for i, s in enumerate(slices):
            if s is None:
                shape.push_back(1)
                if j < ndim:
                    strides.push_back(self._strides[j])
                elif ndim > 0:
                    strides.push_back(self._strides[ndim - 1])
                else:
                    strides.push_back(self.itemsize)
            elif ndim <= j:
                raise IndexError("too many indices for array")
            elif isinstance(s, slice):
                s = internal.complete_slice(s, self._shape[j])
                s_start = s.start
                s_stop = s.stop
                s_step = s.step
                if s_step > 0:
                    dim = (s_stop - s_start - 1) // s_step + 1
                else:
                    dim = (s_stop - s_start + 1) // s_step + 1

                shape.push_back(dim)
                strides.push_back(self._strides[j] * s_step)

                offset += s_start * self._strides[j]
                j += 1
            elif numpy.isscalar(s):
                ind = int(s)
                if ind < 0:
                    ind += self._shape[j]
                if not (0 <= ind < self._shape[j]):
                    msg = ('Index %s is out of bounds for axis %s with size %s'
                           % (s, j, self._shape[j]))
                    raise IndexError(msg)
                offset += ind * self._strides[j]
                j += 1
            else:
                raise TypeError('Invalid index type: %s' % type(slices[i]))

        v = self.view()
        v.data = self.data + offset
        v._set_shape_and_strides(shape, strides)
        return v

    def __setitem__(self, slices, value):
        cdef ndarray v, x, y
        v = self[slices]
        if isinstance(value, ndarray):
            y, x = broadcast(v, value).values
            if (internal.vector_equal(y._shape, x._shape) and
                    internal.vector_equal(y._strides, x._strides)):
                if y.data.ptr == x.data.ptr:
                    return  # Skip since x and y are the same array
                elif y._c_contiguous and x.dtype == y.dtype:
                    y.data.copy_from(x.data, x.nbytes)
                    return
            elementwise_copy(x, y)
        else:
            v.fill(value)

    # TODO(okuta): Implement __getslice__
    # TODO(okuta): Implement __setslice__
    # TODO(okuta): Implement __contains__

    # Conversion:

    def __int__(self):
        return int(self.get())

    if sys.version_info < (3,):
        def __long__(self):
            # Avoid using long() for flake8
            return self.get().__long__()

    def __float__(self):
        return float(self.get())

    def __oct__(self):
        return oct(self.get())

    def __hex__(self):
        return hex(self.get())

    # String representations:

    def __repr__(self):
        return repr(self.get())

    def __str__(self):
        return str(self.get())

    # -------------------------------------------------------------------------
    # Methods outside of the ndarray main documentation
    # -------------------------------------------------------------------------
    def dot(self, ndarray b, ndarray out=None):
        """Returns the dot product with given array.

        .. seealso::
           :func:`cupy.dot` for full documentation,
           :meth:`numpy.ndarray.dot`

        """
        return dot(self, b, out)

    # -------------------------------------------------------------------------
    # Cupy specific attributes and methods
    # -------------------------------------------------------------------------
    @property
    def device(self):
        """CUDA device on which this array resides."""
        return self.data.device

    cpdef get(self, stream=None):
        """Returns a copy of the array on host memory.

        Args:
            stream (cupy.cuda.Stream): CUDA stream object. If it is given, the
                copy runs asynchronously. Otherwise, the copy is synchronous.

        Returns:
            numpy.ndarray: Copy of the array on host memory.

        """
        a_gpu = ascontiguousarray(self)
        a_cpu = numpy.empty(self._shape, dtype=self.dtype)
        ptr = a_cpu.ctypes.data_as(ctypes.c_void_p)
        if stream is None:
            a_gpu.data.copy_to_host(ptr, a_gpu.nbytes)
        else:
            a_gpu.data.copy_to_host_async(ptr, a_gpu.nbytes, stream)
        return a_cpu

    cpdef set(self, arr, stream=None):
        """Copies an array on the host memory to :class:`cupy.ndarray`.

        Args:
            arr (numpy.ndarray): The source array on the host memory.
            stream (cupy.cuda.Stream): CUDA stream object. If it is given, the
                copy runs asynchronously. Otherwise, the copy is synchronous.

        """
        if not isinstance(arr, numpy.ndarray):
            raise TypeError('Only numpy.ndarray can be set to cupy.ndarray')
        if self.dtype != arr.dtype:
            raise TypeError('{} array cannot be set to {} array'.format(
                arr.dtype, self.dtype))
        if self.shape != arr.shape:
            raise ValueError('Shape mismatch. Old shape: {}, new shape: {}'
                             ''.format(self.shape, arr.shape))
        if not self._c_contiguous:
            raise RuntimeError('Cannot set to non-contiguous array')

        arr = numpy.ascontiguousarray(arr)
        ptr = arr.ctypes.data_as(ctypes.c_void_p)
        if stream is None:
            self.data.copy_from_host(ptr, self.nbytes)
        else:
            self.data.copy_from_host_async(ptr, self.nbytes, stream)

    cpdef ndarray reduced_view(self, dtype=None):
        """Returns a view of the array with minimum number of dimensions.

        Args:
            dtype: Data type specifier. If it is given, then the memory
                sequence is reinterpreted as the new type.

        Returns:
            cupy.ndarray: A view of the array with reduced dimensions.

        """
        cdef vector.vector[Py_ssize_t] shape, strides
        cdef Py_ssize_t ndim
        ndim = self._shape.size()
        if ndim <= 1:
            return self
        internal.get_reduced_dims(
            self._shape, self._strides, self.itemsize, shape, strides)
        if ndim == <Py_ssize_t>shape.size():
            return self

        view = self.view(dtype=dtype)
        view._set_shape_and_strides(shape, strides)
        return view

    cpdef _update_c_contiguity(self):
        if self.size == 0:
            self._c_contiguous = True
            return
        self._c_contiguous = internal.get_c_contiguity(
            self._shape, self._strides, self.itemsize)

    cpdef _update_f_contiguity(self):
        cdef Py_ssize_t i, count
        cdef vector.vector[Py_ssize_t] rev_shape, rev_strides
        if self.size == 0:
            self._f_contiguous = True
            return
        if self._c_contiguous:
            count = 0
            for i in self._shape:
                if i == 1:
                    count += 1
            self._f_contiguous = (<Py_ssize_t>self._shape.size()) - count <= 1
            return
        rev_shape.assign(self._shape.rbegin(), self._shape.rend())
        rev_strides.assign(self._strides.rbegin(), self._strides.rend())
        self._f_contiguous = internal.get_c_contiguity(
            rev_shape, rev_strides, self.itemsize)

    cpdef _update_contiguity(self):
        self._update_c_contiguity()
        self._update_f_contiguity()

    cpdef _set_shape_and_strides(self, vector.vector[Py_ssize_t]& shape,
                                 vector.vector[Py_ssize_t]& strides,
                                 bint update_c_contiguity=True):
        if shape.size() != strides.size():
            raise ValueError('len(shape) != len(strides)')
        self._shape = shape
        self._strides = strides
        self.size = internal.prod_ssize_t(shape)
        if update_c_contiguity:
            self._update_contiguity()
        else:
            self._update_f_contiguity()


cdef object newaxis = numpy.newaxis  # == None


cpdef vector.vector[Py_ssize_t] _get_strides_for_nocopy_reshape(
        ndarray a, vector.vector[Py_ssize_t]& newshape) except *:
    cdef vector.vector[Py_ssize_t] newstrides
    cdef Py_ssize_t size, itemsize, ndim, dim, last_stride
    size = a.size
    if size != internal.prod_ssize_t(newshape):
        return newstrides

    itemsize = a.itemsize
    if size == 1:
        newstrides.assign(newshape.size(), itemsize)
        return newstrides

    cdef vector.vector[Py_ssize_t] shape, strides
    internal.get_reduced_dims(a._shape, a._strides, itemsize, shape, strides)

    ndim = shape.size()
    dim = 0
    sh = shape[0]
    st = strides[0]
    last_stride = shape[0] * strides[0]
    for size in newshape:
        if size <= 1:
            newstrides.push_back(last_stride)
            continue
        if dim >= ndim or shape[dim] % size != 0:
            newstrides.clear()
            break
        shape[dim] //= size
        last_stride = shape[dim] * strides[dim]
        newstrides.push_back(last_stride)
        if shape[dim] == 1:
            dim += 1
    return newstrides


include "carray.pxi"
include "elementwise.pxi"
include "reduction.pxi"


# =============================================================================
# Routines
# =============================================================================

cdef _id = 'out0 = in0'

_elementwise_copy = create_ufunc(
    'cupy_copy',
    ('?->?', 'b->b', 'B->B', 'h->h', 'H->H', 'i->i', 'I->I', 'l->l', 'L->L',
     'q->q', 'Q->Q', 'e->e', 'f->f', 'd->d', 'F->F', 'D->D'),
    'out0 = out0_type(in0)')
# complex numbers requires out0 = thrust::complex<T>(in0)


def elementwise_copy(*args, **kwargs):
    kwargs['casting'] = 'unsafe'
    return _elementwise_copy(*args, **kwargs)


_elementwise_copy_where = create_ufunc(
    'cupy_copy_where',
    ('??->?', 'b?->b', 'B?->B', 'h?->h', 'H?->H', 'i?->i', 'I?->I', 'l?->l',
     'L?->L', 'q?->q', 'Q?->Q', 'e?->e', 'f?->f', 'd?->d', 'F?->F', 'D?->D'),
    'if (in1) out0 = in0')


def elementwise_copy_where(*args, **kwargs):
    kwargs['casting'] = 'unsafe'
    return _elementwise_copy_where(*args, **kwargs)


cdef _divmod_float = '''
    out0_type a = _floor_divide(in0, in1);
    out0 = a;
    out1 = in0 - a * in1'''


divmod = create_ufunc(
    'cupy_divmod',
    ('bb->bb', 'BB->BB', 'hh->hh', 'HH->HH', 'ii->ii', 'II->II', 'll->ll',
     'LL->LL', 'qq->qq', 'QQ->QQ',
     ('ee->ee', _divmod_float),
     ('ff->ff', _divmod_float),
     ('dd->dd', _divmod_float)),
    '''
    if (in1 == 0) {
        out0 = 0;
        out1 = 0;
    } else {
        out0_type a = _floor_divide(in0, in1);
        out0 = a;
        out1 = in0 - a * in1;
    }''')


cdef _min_max_preamble = '''
template <typename T>
struct min_max_st{
    T value;
    int index;
    __device__ min_max_st() : index(-1) { }
    __device__ min_max_st(T v) : value(v), index(0) { }
    __device__ min_max_st(T v, int i) : value(v), index(i) { }
};

template <typename T>
inline __device__ bool is_nan(T x) {
    return x != x;
}

template <typename T>
__device__ min_max_st<T> my_min(
        const min_max_st<T>& a, const min_max_st<T>& b) {
    if (a.index == -1) return b;
    if (b.index == -1) return a;
    return min_max_st<T>(min(a.value, b.value));
}
template <typename T>
__device__ min_max_st<T> my_min_float(
        const min_max_st<T>& a, const min_max_st<T>& b) {
    if (a.index == -1) return b;
    if (b.index == -1) return a;
    if (is_nan(a.value)) return a;
    if (is_nan(b.value)) return b;
    return min_max_st<T>(min(a.value, b.value));
}

template <typename T>
__device__ min_max_st<T> my_max(
        const min_max_st<T>& a, const min_max_st<T>& b) {
    if (a.index == -1) return b;
    if (b.index == -1) return a;
    return min_max_st<T>(max(a.value, b.value));
}
template <typename T>
__device__ min_max_st<T> my_max_float(
        const min_max_st<T>& a, const min_max_st<T>& b) {
    if (a.index == -1) return b;
    if (b.index == -1) return a;
    if (is_nan(a.value)) return a;
    if (is_nan(b.value)) return b;
    return min_max_st<T>(max(a.value, b.value));
}

template <typename T>
__device__ min_max_st<T> my_argmin(
        const min_max_st<T>& a, const min_max_st<T>& b) {
    if (a.index == -1) return b;
    if (b.index == -1) return a;
    if (a.value == b.value)
        return min_max_st<T>(a.value, min(a.index, b.index));
    return (a.value <= b.value) ? a : b;
}
template <typename T>
__device__ min_max_st<T> my_argmin_float(
        const min_max_st<T>& a, const min_max_st<T>& b) {
    if (a.index == -1) return b;
    if (b.index == -1) return a;
    if (a.value == b.value)
        return min_max_st<T>(a.value, min(a.index, b.index));
    if (is_nan(a.value)) return a;
    if (is_nan(b.value)) return b;
    return (a.value <= b.value) ? a : b;
}

template <typename T>
__device__ min_max_st<T> my_argmax(
        const min_max_st<T>& a, const min_max_st<T>& b) {
    if (a.index == -1) return b;
    if (b.index == -1) return a;
    if (a.value == b.value)
        return min_max_st<T>(a.value, min(a.index, b.index));
    return (a.value >= b.value) ? a : b;
}
template <typename T>
__device__ min_max_st<T> my_argmax_float(
        const min_max_st<T>& a, const min_max_st<T>& b) {
    if (a.index == -1) return b;
    if (b.index == -1) return a;
    if (a.value == b.value)
        return min_max_st<T>(a.value, min(a.index, b.index));
    if (is_nan(a.value)) return a;
    if (is_nan(b.value)) return b;
    return (a.value >= b.value) ? a : b;
}
'''


cdef _amin = create_reduction_func(
    'cupy_min',
    ('?->?', 'b->b', 'B->B', 'h->h', 'H->H', 'i->i', 'I->I', 'l->l', 'L->L',
     'q->q', 'Q->Q',
     ('e->e', (None, 'my_min_float(a, b)', None, None)),
     ('f->f', (None, 'my_min_float(a, b)', None, None)),
     ('d->d', (None, 'my_min_float(a, b)', None, None))),
    ('min_max_st<type_in0_raw>(in0)', 'my_min(a, b)', 'out0 = a.value',
     'min_max_st<type_in0_raw>'),
    None, _min_max_preamble)


cdef _amax = create_reduction_func(
    'cupy_max',
    ('?->?', 'b->b', 'B->B', 'h->h', 'H->H', 'i->i', 'I->I', 'l->l', 'L->L',
     'q->q', 'Q->Q',
     ('e->e', (None, 'my_max_float(a, b)', None, None)),
     ('f->f', (None, 'my_max_float(a, b)', None, None)),
     ('d->d', (None, 'my_max_float(a, b)', None, None))),
    ('min_max_st<type_in0_raw>(in0)', 'my_max(a, b)', 'out0 = a.value',
     'min_max_st<type_in0_raw>'),
    None, _min_max_preamble)


cdef _argmin = create_reduction_func(
    'cupy_argmin',
    ('?->l', 'B->l', 'h->l', 'H->l', 'i->l', 'I->l', 'l->l', 'L->l',
     'q->l', 'Q->l',
     ('e->l', (None, 'my_argmin_float(a, b)', None, None)),
     ('f->l', (None, 'my_argmin_float(a, b)', None, None)),
     ('d->l', (None, 'my_argmin_float(a, b)', None, None))),
    ('min_max_st<type_in0_raw>(in0, _J)', 'my_argmin(a, b)', 'out0 = a.index',
     'min_max_st<type_in0_raw>'),
    None, _min_max_preamble)


cdef _argmax = create_reduction_func(
    'cupy_argmax',
    ('?->l', 'B->l', 'h->l', 'H->l', 'i->l', 'I->l', 'l->l', 'L->l',
     'q->l', 'Q->l',
     ('e->l', (None, 'my_argmax_float(a, b)', None, None)),
     ('f->l', (None, 'my_argmax_float(a, b)', None, None)),
     ('d->l', (None, 'my_argmax_float(a, b)', None, None))),
    ('min_max_st<type_in0_raw>(in0, _J)', 'my_argmax(a, b)', 'out0 = a.index',
     'min_max_st<type_in0_raw>'),
    None, _min_max_preamble)


# -----------------------------------------------------------------------------
# Array creation routines
# -----------------------------------------------------------------------------
cpdef ndarray array(obj, dtype=None, bint copy=True, Py_ssize_t ndmin=0):
    # TODO(beam2d): Support order and subok options
    cdef Py_ssize_t nvidem
    cdef ndarray a
    if isinstance(obj, ndarray):
        if dtype is None:
            dtype = obj.dtype
        a = obj.astype(dtype, copy)

        ndim = a._shape.size()
        if ndmin > ndim:
            a.shape = (1,) * (ndmin - ndim) + a.shape
        return a
    else:
        a_cpu = numpy.array(obj, dtype=dtype, copy=False, ndmin=ndmin)
        if a_cpu.dtype.char not in '?bhilqBHILQefdFD':
            raise ValueError('Unsupported dtype %s' % a_cpu.dtype)
        if a_cpu.ndim > 0:
            a_cpu = numpy.ascontiguousarray(a_cpu)
        a = ndarray(a_cpu.shape, dtype=a_cpu.dtype)
        a.data.copy_from_host(a_cpu.ctypes.data_as(ctypes.c_void_p), a.nbytes)
        if a_cpu.dtype == a.dtype:
            return a
        else:
            return a.view(dtype=a_cpu.dtype)


cpdef ndarray ascontiguousarray(ndarray a, dtype=None):
    if dtype is None:
        dtype = a.dtype
    else:
        dtype = numpy.dtype(dtype)

    if dtype == a.dtype and a._c_contiguous:
        return a
    else:
        newarray = ndarray(a.shape, dtype)
        elementwise_copy(a, newarray)
        return newarray

# -----------------------------------------------------------------------------
# Array manipulation routines
# -----------------------------------------------------------------------------

cpdef ndarray rollaxis(ndarray a, Py_ssize_t axis, Py_ssize_t start=0):
    cdef Py_ssize_t i, ndim=a.ndim
    cdef vector.vector[Py_ssize_t] axes
    if axis < 0:
        axis += ndim
    if start < 0:
        start += ndim
    if not (0 <= axis < ndim and 0 <= start <= ndim):
        raise ValueError('Axis out of range')
    if axis < start:
        start -= 1
    if axis == start:
        return a
    if ndim == 2:
        return a._transpose(axes)

    for i in range(ndim):
        axes.push_back(i)
    axes.erase(axes.begin() + axis)
    axes.insert(axes.begin() + start, axis)
    return a._transpose(axes)


cdef class broadcast:
    """Object that performs broadcasting.

    CuPy actually uses this class to support broadcasting in various
    operations. Note that this class does not provide an iterator.

    Args:
        arrays (tuple of arrays): Arrays to be broadcasted.

    Attributes:
        shape (tuple of ints): The broadcasted shape.
        nd (int): Number of dimensions of the broadcasted shape.
        size (int): Total size of the broadcasted shape.
        values (list of arrays): The broadcasted arrays.

    .. seealso:: :class:`numpy.broadcast`

    """

    cdef:
        readonly tuple values
        readonly tuple shape
        readonly Py_ssize_t size
        readonly Py_ssize_t nd

    def __init__(self, *arrays):
        cdef Py_ssize_t i, j, s, ss, a_ndim, a_sh
        cdef vector.vector[Py_ssize_t] shape, strides, r_shape, r_strides
        cdef vector.vector[vector.vector[Py_ssize_t]] shape_arr
        cdef ndarray a, view
        rev = slice(None, None, -1)

        self.nd = 0
        for x in arrays:
            if not isinstance(x, ndarray):
                continue
            a = x
            self.nd = max(self.nd, <Py_ssize_t>a._shape.size())
            r_shape.assign(a._shape.rbegin(), a._shape.rend())
            shape_arr.push_back(r_shape)

        r_shape.clear()
        for i in range(self.nd):
            ss = 0
            for j in range(<Py_ssize_t>shape_arr.size()):
                if i < <Py_ssize_t>shape_arr[j].size():
                    s = shape_arr[j][i]
                    ss = max(ss, s)
            r_shape.push_back(ss)

        shape.assign(r_shape.rbegin(), r_shape.rend())
        self.shape = tuple(shape)
        self.size = internal.prod_ssize_t(shape)

        broadcasted = []
        for x in arrays:
            if not isinstance(x, ndarray):
                broadcasted.append(x)
                continue
            a = x
            if internal.vector_equal(a._shape, shape):
                broadcasted.append(a)
                continue

            r_strides.assign(self.nd, 0)
            a_ndim = a._shape.size()
            for i in range(a_ndim):
                a_sh = a._shape[a_ndim - i - 1]
                if a_sh == r_shape[i]:
                    r_strides[i] = a._strides[a_ndim - i - 1]
                elif a_sh != 1:
                    raise ValueError('Broadcasting failed')

            strides.assign(r_strides.rbegin(), r_strides.rend())
            view = a.view()
            view._set_shape_and_strides(shape, strides)
            broadcasted.append(view)

        self.values = tuple(broadcasted)

cpdef ndarray _repeat(ndarray a, repeats, axis=None):
    """Repeat arrays along an axis.

    Args:
        a (cupy.ndarray): Array to transform.
        repeats (int, list or tuple): The number of repeats.
        axis (int): The axis to repeat.

    Returns:
        cupy.ndarray: Transformed array with repeats.

    .. seealso:: :func:`numpy.repeat`

    """
    cdef ndarray ret
    if isinstance(repeats, int):
        if repeats < 0:
            raise ValueError(
                "'repeats' should not be negative: {}".format(repeats))
        if axis is None:
            a = a.reshape((-1, 1))
            ret = ndarray((a.size, repeats), dtype=a.dtype)
            if ret.size:
                ret[...] = a
            return ret.ravel()

        repeats = [repeats] * a._shape[axis % a._shape.size()]
    elif cpython.PySequence_Check(repeats):
        for rep in repeats:
            if rep < 0:
                raise ValueError(
                    "all elements of 'repeats' should not be negative: {}"
                    .format(repeats))
        if axis is None:
            raise ValueError(
                "'axis' should be specified if 'repeats' is sequence")
        if a.shape[axis] != len(repeats):
            raise ValueError(
                "'repeats' and 'axis' of 'a' should be same length: {} != {}"
                .format(a.shape[axis], len(repeats)))
    else:
        raise ValueError(
            "'repeats' should be int or sequence: {}".format(repeats))

    if axis < 0:
        axis += a.ndim

    ret_shape = list(a.shape)
    ret_shape[axis] = sum(repeats)
    ret = ndarray(ret_shape, dtype=a.dtype)
    a_index = [slice(None)] * len(ret_shape)
    ret_index = list(a_index)
    offset = 0
    for i in range(a._shape[axis]):
        if repeats[i] == 0:
            continue
        a_index[axis] = slice(i, i + 1)
        ret_index[axis] = slice(offset, offset + repeats[i])
        # convert to tuple because cupy has a indexing bug
        ret[tuple(ret_index)] = a[tuple(a_index)]
        offset += repeats[i]
    return ret

# -----------------------------------------------------------------------------
# Binary operations
# -----------------------------------------------------------------------------

cpdef _create_bit_op(name, op, no_bool, doc=''):
    types = () if no_bool else ('??->?',)
    return create_ufunc(
        'cupy_' + name,
        types + ('bb->b', 'BB->B', 'hh->h', 'HH->H', 'ii->i', 'II->I', 'll->l',
                 'LL->L', 'qq->q', 'QQ->Q'),
        'out0 = in0 %s in1' % op,
        doc=doc)


bitwise_and = _create_bit_op(
    'bitwise_and', '&', False,
    '''Computes the bitwise AND of two arrays elementwise.

    Only integer and boolean arrays are handled.

    .. seealso:: :data:`numpy.bitwise_and`

    ''')


bitwise_or = _create_bit_op(
    'bitwise_or', '|', False,
    '''Computes the bitwise OR of two arrays elementwise.

    Only integer and boolean arrays are handled.

    .. seealso:: :data:`numpy.bitwise_or`

    ''')


bitwise_xor = _create_bit_op(
    'bitwise_xor', '^', False,
    '''Computes the bitwise XOR of two arrays elementwise.

    Only integer and boolean arrays are handled.

    .. seealso:: :data:`numpy.bitwise_xor`

    ''')


invert = create_ufunc(
    'cupy_invert',
    (('?->?', 'out0 = !in0'), 'b->b', 'B->B', 'h->h', 'H->H', 'i->i', 'I->I',
     'l->l', 'L->L', 'q->q', 'Q->Q'),
    'out0 = ~in0',
    doc='''Computes the bitwise NOT of an array elementwise.

    Only integer and boolean arrays are handled.

    .. seealso:: :data:`numpy.invert`

    ''')


left_shift = _create_bit_op(
    'left_shift', '<<', True,
    '''Shifts the bits of each integer element to the left.

    Only integer arrays are handled.

    .. seealso:: :data:`numpy.left_shift`

    ''')


right_shift = _create_bit_op(
    'right_shift', '>>', True,
    '''Shifts the bits of each integer element to the right.

    Only integer arrays are handled

    .. seealso:: :data:`numpy.right_shift`

    ''')

# -----------------------------------------------------------------------------
# Indexing routines
# -----------------------------------------------------------------------------

cdef _take_kernel = ElementwiseKernel(
    'raw T a, S indices, int32 cdim, int32 rdim, int32 adim, S index_range',
    'T out',
    '''
      S wrap_indices = indices % index_range;
      if (wrap_indices < 0) wrap_indices += index_range;

      int li = i / (rdim * cdim);
      int ri = i % rdim;
      out = a[(li * adim + wrap_indices) * rdim + ri];
    ''',
    'cupy_take')


cdef _take_kernel_0axis = ElementwiseKernel(
    'raw T a, S indices, int32 rdim, S index_range',
    'T out',
    '''
      S wrap_indices = indices % index_range;
      if (wrap_indices < 0) wrap_indices += index_range;

      out = a[wrap_indices * rdim + i % rdim];
    ''',
    'cupy_take_0axis')


cpdef ndarray _take(ndarray a, indices, axis=None, ndarray out=None):
    if a.ndim == 0:
        a = a[None]

    if axis is None:
        a = a.ravel()
        lshape = ()
        rshape = ()
        adim = 1
        index_range = a.size
    else:
        if not (-a.ndim <= axis < a.ndim):
            raise ValueError('Axis overrun')
        if a.ndim != 0:
            axis %= a.ndim

        lshape = a.shape[:axis]
        rshape = a.shape[axis + 1:]
        adim = a.shape[axis]
        index_range = adim

    if numpy.isscalar(indices):
        indices %= index_range
        if axis is not None:
            a = rollaxis(a, axis)
        if out is None:
            return a[indices].copy()
        else:
            if out.dtype != a.dtype:
                raise TypeError('Output dtype mismatch')
            if out.shape != a.shape[1:]:
                raise ValueError('Output shape mismatch')
            out[()] = a[indices]
            return out
    elif not isinstance(indices, ndarray):
        indices = array(indices, dtype=int)

    out_shape = lshape + indices.shape + rshape
    if out is None:
        out = ndarray(out_shape, dtype=a.dtype)
    else:
        if out.dtype != a.dtype:
            raise TypeError('Output dtype mismatch')
        if out.shape != out_shape:
            raise ValueError('Output shape mismatch')

    cdim = indices.size
    rdim = internal.prod(rshape)
    indices = indices.reshape(
        (1,) * len(lshape) + indices.shape + (1,) * len(rshape))
    if axis == 0 or axis is None:
        return _take_kernel_0axis(
            a.reduced_view(), indices, rdim, index_range, out)
    else:
        return _take_kernel(
            a.reduced_view(), indices, cdim, rdim, adim, index_range, out)


cpdef ndarray _diagonal(ndarray a, Py_ssize_t offset=0, Py_ssize_t axis1=0,
                        Py_ssize_t axis2=1):
    if axis1 < axis2:
        min_axis, max_axis = axis1, axis2
    else:
        min_axis, max_axis = axis2, axis1

    tr = list(six.moves.range(a.ndim))
    del tr[max_axis]
    del tr[min_axis]
    if offset >= 0:
        a = a.transpose(tr + [axis1, axis2])
    else:
        a = a.transpose(tr + [axis2, axis1])
        offset = -offset

    diag_size = max(0, min(a.shape[-2], a.shape[-1] - offset))
    ret_shape = a.shape[:-2] + (diag_size,)
    if diag_size == 0:
        return ndarray(ret_shape, dtype=a.dtype)

    a = a[..., :diag_size, offset:offset + diag_size]

    ret = a.view()
    ret._set_shape_and_strides(
        a.shape[:-2] + (diag_size,),
        a.strides[:-2] + (a.strides[-1] + a.strides[-2],))
    return ret


# -----------------------------------------------------------------------------
# Linear algebra
# -----------------------------------------------------------------------------

cpdef ndarray dot(ndarray a, ndarray b, ndarray out=None):
    cdef Py_ssize_t a_ndim, b_ndim, a_axis, b_axis, n, m, k
    cdef bint a_is_vec, b_is_vec
    cdef vector.vector[Py_ssize_t] ret_shape
    cdef vector.vector[Py_ssize_t] shape

    if out is not None and numpy.result_type(a.dtype, b.dtype) != out.dtype:
        raise ValueError('Not supported dtype combination.')
    a_ndim = a._shape.size()
    b_ndim = b._shape.size()
    assert a_ndim > 0 and b_ndim > 0
    a_is_vec = a_ndim == 1
    b_is_vec = b_ndim == 1

    if a_is_vec:
        shape.clear()
        shape.push_back(1)
        shape.push_back(a.size)
        a = a._reshape(shape)
        a_ndim = 2
    if b_is_vec:
        shape.clear()
        shape.push_back(b.size)
        shape.push_back(1)
        b = b._reshape(shape)
        b_ndim = 2

    a_axis = a_ndim - 1
    b_axis = b_ndim - 2

    if a._shape[a_axis] != b._shape[b_axis]:
        raise ValueError('Axis dimension mismatch')

    if a_axis:
        a = rollaxis(a, a_axis, 0)
    if b_axis:
        b = rollaxis(b, b_axis, 0)

    k = a._shape[0]
    if k != 0:
        m = b.size // k
        n = a.size // k
    else:
        # When k==0, the function must returns a matrix filled with zero
        # like NumPy.
        m = 0
        n = 0

    ret_shape.assign(a._shape.begin() + 1, a._shape.end())
    ret_shape.insert(ret_shape.end(), b._shape.begin() + 1, b._shape.end())
    if out is None:
        if a_is_vec:
            if b_is_vec:
                ret_shape.clear()
            else:
                ret_shape.erase(ret_shape.begin())
        elif b_is_vec:
            ret_shape.erase(ret_shape.begin())
    else:
        if k != 0 and out.size != n * m:
            raise ValueError('Output array has an invalid size')
        if not out._c_contiguous:
            raise ValueError('Output array must be C-contiguous')

    return tensordot_core(a, b, out, n, m, k, ret_shape)


cdef _cuda_runtime_version = None


cpdef ndarray tensordot_core(
        ndarray a, ndarray b, ndarray out, Py_ssize_t n, Py_ssize_t m,
        Py_ssize_t k, vector.vector[Py_ssize_t] ret_shape):
    cdef vector.vector[Py_ssize_t] shape
    cdef int inca, incb, transa, transb, lda, ldb
    cdef Py_ssize_t mode, handle
    cdef str dtype, ret_dtype
    cdef bint use_sgemmEx
    ret_dtype = a.dtype.char
    if ret_dtype != b.dtype.char:
        ret_dtype = numpy.find_common_type((ret_dtype, b.dtype), ()).char

<<<<<<< HEAD
    # Cast to float32 or float64
    if ret_dtype in 'fdFD':
        dtype = ret_dtype
    else:
        dtype = numpy.find_common_type((ret_dtype, 'f'), ()).char

    a = a.astype(dtype, copy=False)
    b = b.astype(dtype, copy=False)

=======
>>>>>>> 44515975
    if not a.size or not b.size:
        if out is None:
            out = ndarray(ret_shape, dtype=ret_dtype)
        out.fill(0)
        return out

    global _cuda_runtime_version
    if _cuda_runtime_version is None:
        _cuda_runtime_version = runtime.runtimeGetVersion()

    use_sgemmEx = (_cuda_runtime_version >= 7500 and
                   a.dtype == 'e' and b.dtype == 'e' and
                   (ret_dtype == 'e' or ret_dtype == 'f'))

    if use_sgemmEx or ret_dtype == 'f' or ret_dtype == 'd':
        dtype = ret_dtype
    else:
        dtype = numpy.find_common_type((ret_dtype, 'f'), ()).char

    if not use_sgemmEx:
        a = a.astype(dtype, copy=False)
        b = b.astype(dtype, copy=False)

    if out is None:
        out = ndarray(ret_shape, dtype)
        if dtype == ret_dtype:
            ret = out
        else:
            ret = ndarray(ret_shape, ret_dtype)
    else:
        ret = out
        if out.dtype != dtype:
            out = ndarray(ret_shape, dtype)

    # It copies the operands if needed
    if a._shape.size() != 2 or a._shape[0] != k or a._shape[1] != n:
        shape.clear()
        shape.push_back(k)
        shape.push_back(n)
        a = a._reshape(shape)
    if b._shape.size() != 2 or b._shape[0] != k or b._shape[1] != m:
        shape.clear()
        shape.push_back(k)
        shape.push_back(m)
        b = b._reshape(shape)
    c = out
    if c._shape.size() != 2 or c._shape[0] != n or c._shape[1] != m:
        c = c.view()
        c.shape = (n, m)

    # Be careful that cuBLAS uses the FORTRAN-order matrix representation.
<<<<<<< HEAD
    if k == 1:
        if n == 1:
            # Scalar-vector product
            multiply(a, b, c)
        elif m == 1:
            # Scalar-vector product
            multiply(a.T, b, c)
        else:
            # Outer product A^T * B
            # c is C-contiguous while cuBLAS requires F-contiguous arrays, so
            # we compute C^T = B^T * A here.
            handle = device.get_cublas_handle()
            c.fill(0)
            a, inca = _to_cublas_vector(a, 1)
            b, incb = _to_cublas_vector(b, 1)
            if dtype == 'f':
                cublas.sger(handle, m, n, 1, b.data.ptr, incb, a.data.ptr,
                            inca, c.data.ptr, m)
            elif dtype == 'd':
                cublas.dger(handle, m, n, 1, b.data.ptr, incb, a.data.ptr,
                            inca, c.data.ptr, m)
            elif dtype == 'F':
                cublas.cgeru(handle, m, n, 1, b.data.ptr, incb, a.data.ptr,
                             inca, c.data.ptr, m)
            elif dtype == 'D':
                cublas.zgeru(handle, m, n, 1, b.data.ptr, incb, a.data.ptr,
                             inca, c.data.ptr, m)
            else:
                raise ValueError('Invalid dtype: %s' % str(dtype))
        if dtype != ret_dtype:
            elementwise_copy(out, ret)
        return ret

    handle = device.get_cublas_handle()
    if n == 1:
        if m == 1:
            # Inner product
            a, inca = _to_cublas_vector(a, 0)
            b, incb = _to_cublas_vector(b, 0)
            mode = cublas.getPointerMode(handle)
            cublas.setPointerMode(handle,
                                  cublas.CUBLAS_POINTER_MODE_DEVICE)
            try:
                if dtype == 'f':
                    cublas.sdot(handle, k, a.data.ptr, inca, b.data.ptr, incb,
                                c.data.ptr)
                elif dtype == 'd':
                    cublas.ddot(handle, k, a.data.ptr, inca, b.data.ptr, incb,
                                c.data.ptr)
                elif dtype == 'F':
                    cublas.cdotu(handle, k, a.data.ptr, inca, b.data.ptr, incb,
                                 c.data.ptr)
                elif dtype == 'D':
                    cublas.zdotu(handle, k, a.data.ptr, inca, b.data.ptr, incb,
                                 c.data.ptr)
                else:
                    raise ValueError('Invalid dtype: %s' % str(dtype))
            finally:
                cublas.setPointerMode(handle, mode)
        else:
            # Matrix-vector product B^T * A
            a, inca = _to_cublas_vector(a, 0)
            b, transb, ldb = _mat_to_cublas_contiguous(b, 1)
            if transb:
                # gemv requires (m, k) as the original matrix dimensions
                # rather than the transposed dimensions.
                m, k = k, m
            if dtype == 'f':
                cublas.sgemv(handle, transb, m, k, 1, b.data.ptr, ldb,
                             a.data.ptr, inca, 0, c.data.ptr, 1)
            elif dtype == 'd':
                cublas.dgemv(handle, transb, m, k, 1, b.data.ptr, ldb,
                             a.data.ptr, inca, 0, c.data.ptr, 1)
            elif dtype == 'F':
                cublas.cgemv(handle, transb, m, k, 1, b.data.ptr, ldb,
                             a.data.ptr, inca, 0, c.data.ptr, 1)
            elif dtype == 'D':
                cublas.zgemv(handle, transb, m, k, 1, b.data.ptr, ldb,
                             a.data.ptr, inca, 0, c.data.ptr, 1)
            else:
                raise ValueError('Invalid dtype: %s' % str(dtype))
    elif m == 1:
        # Matrix-vector product A^T * B
        a, transa, lda = _mat_to_cublas_contiguous(a, 1)
        b, incb = _to_cublas_vector(b, 0)
        if transa:
            # gemv requires (n, k) as the original matrix dimensions rather
            # than the transposed dimensions.
            n, k = k, n
        if dtype == 'f':
            cublas.sgemv(handle, transa, n, k, 1, a.data.ptr, lda, b.data.ptr,
                         incb, 0, c.data.ptr, 1)
        elif dtype == 'd':
            cublas.dgemv(handle, transa, n, k, 1, a.data.ptr, lda, b.data.ptr,
                         incb, 0, c.data.ptr, 1)
        elif dtype == 'F':
            cublas.cgemv(handle, transa, n, k, 1, a.data.ptr, lda, b.data.ptr,
                         incb, 0, c.data.ptr, 1)
        elif dtype == 'D':
            cublas.zgemv(handle, transa, n, k, 1, a.data.ptr, lda, b.data.ptr,
                         incb, 0, c.data.ptr, 1)
        else:
            raise ValueError('Invalid dtype: %s' % str(dtype))
    else:
        # Matrix-Matrix product A^T * B
        # c is C-contiguous while cuBLAS assumes F-contiguous inputs, so we
        # compute C^T = B^T * A here.
        a, transa, lda = _mat_to_cublas_contiguous(a, 0)
        b, transb, ldb = _mat_to_cublas_contiguous(b, 1)
        if dtype == 'f':
            cublas.sgemm(handle, transb, transa, m, n, k, 1, b.data.ptr, ldb,
                         a.data.ptr, lda, 0, c.data.ptr, m)
        elif dtype == 'd':
            cublas.dgemm(handle, transb, transa, m, n, k, 1, b.data.ptr, ldb,
                         a.data.ptr, lda, 0, c.data.ptr, m)
        elif dtype == 'F':
            cublas.cgemm(handle, transb, transa, m, n, k, 1, b.data.ptr, ldb,
                         a.data.ptr, lda, 0, c.data.ptr, m)
        elif dtype == 'D':
            cublas.zgemm(handle, transb, transa, m, n, k, 1, b.data.ptr, ldb,
                         a.data.ptr, lda, 0, c.data.ptr, m)
        else:
            raise ValueError('Invalid dtype: %s' % str(dtype))

    if dtype != ret_dtype:
=======
    handle = device.get_cublas_handle()
    # Matrix-Matrix product A^T * B
    # c is C-contiguous while cuBLAS assumes F-contiguous inputs, so we
    # compute C^T = B^T * A here.
    a, transa, lda = _mat_to_cublas_contiguous(a, 0)
    b, transb, ldb = _mat_to_cublas_contiguous(b, 1)
    if use_sgemmEx:
        Ctype = runtime.CUDA_R_16F if c.dtype == 'e' else runtime.CUDA_R_32F
        cublas.sgemmEx(
            handle, transb, transa, m, n, k, 1, b.data.ptr, runtime.CUDA_R_16F,
            ldb, a.data.ptr, runtime.CUDA_R_16F, lda, 0, c.data.ptr, Ctype, m)
    elif dtype == 'f':
        cublas.sgemm(handle, transb, transa, m, n, k, 1, b.data.ptr, ldb,
                     a.data.ptr, lda, 0, c.data.ptr, m)
    elif dtype == 'd':
        cublas.dgemm(handle, transb, transa, m, n, k, 1, b.data.ptr, ldb,
                     a.data.ptr, lda, 0, c.data.ptr, m)

    if out is not ret:
>>>>>>> 44515975
        elementwise_copy(out, ret)
    return ret


@cython.profile(False)
cpdef inline tuple _mat_to_cublas_contiguous(ndarray a, Py_ssize_t trans):
    assert a.ndim == 2
    if a._f_contiguous:
        # builtin max function is not used for Cython 0.23
        lda = a._strides[1] // a.itemsize
        if lda < a._shape[0]:
            lda = a._shape[0]
        return a, trans, lda
    if not a._c_contiguous:
        a = a.copy()
    return a, 1 - trans, a._strides[0] // a.itemsize


@cython.profile(False)
cpdef inline tuple _to_cublas_vector(ndarray a, Py_ssize_t rundim):
    if a._strides[rundim] < 0:
        return a.copy(), 1
    else:
        return a, a._strides[rundim] // a.itemsize

# -----------------------------------------------------------------------------
# Logic functions
# -----------------------------------------------------------------------------

cpdef create_comparison(name, op, doc='', require_sortable_dtype=True):

    if require_sortable_dtype:
        ops = ('??->?', 'bb->?', 'BB->?', 'hh->?', 'HH->?', 'ii->?', 'II->?',
               'll->?', 'LL->?', 'qq->?', 'QQ->?', 'ee->?', 'ff->?', 'dd->?')
    else:
        ops = ('??->?', 'bb->?', 'BB->?', 'hh->?', 'HH->?', 'ii->?', 'II->?',
               'll->?', 'LL->?', 'qq->?', 'QQ->?', 'ee->?', 'ff->?', 'FF->?',
               'dd->?', 'DD->?')
    return create_ufunc(
        'cupy_' + name,
        ops,
        'out0 = in0 %s in1' % op,
        doc=doc)


greater = create_comparison(
    'greater', '>',
    '''Tests elementwise if ``x1 > x2``.

    .. seealso:: :data:`numpy.greater`

    ''')


greater_equal = create_comparison(
    'greater_equal', '>=',
    '''Tests elementwise if ``x1 >= x2``.

    .. seealso:: :data:`numpy.greater_equal`

    ''')


less = create_comparison(
    'less', '<',
    '''Tests elementwise if ``x1 < x2``.

    .. seealso:: :data:`numpy.less`

    ''')


less_equal = create_comparison(
    'less_equal', '<=',
    '''Tests elementwise if ``x1 <= x2``.

    .. seealso:: :data:`numpy.less_equal`

    ''')


equal = create_comparison(
    'equal', '==',
    '''Tests elementwise if ``x1 == x2``.

    .. seealso:: :data:`numpy.equal`

    ''', False)


not_equal = create_comparison(
    'not_equal', '!=',
    '''Tests elementwise if ``x1 != x2``.

    .. seealso:: :data:`numpy.equal`

    ''', False)


cdef _all = create_reduction_func(
    'cupy_all',
    ('?->?', 'B->?', 'h->?', 'H->?', 'i->?', 'I->?', 'l->?', 'L->?',
     'q->?', 'Q->?', 'e->?', 'f->?', 'd->?',
     ('F->?', ('in0 != type_in0_raw(0)', 'a & b', 'out0 = a', 'bool')),
     ('D->?', ('in0 != type_in0_raw(0)', 'a & b', 'out0 = a', 'bool'))),
    ('in0', 'a & b', 'out0 = a', 'bool'),
    'true', '')


cdef _any = create_reduction_func(
    'cupy_any',
    ('?->?', 'B->?', 'h->?', 'H->?', 'i->?', 'I->?', 'l->?', 'L->?',
     'q->?', 'Q->?', 'e->?', 'f->?', 'd->?',
     ('F->?', ('in0 != type_in0_raw(0)', 'a | b', 'out0 = a', 'bool')),
     ('D->?', ('in0 != type_in0_raw(0)', 'a | b', 'out0 = a', 'bool'))),
    ('in0', 'a | b', 'out0 = a', 'bool'),
    'false', '')


# -----------------------------------------------------------------------------
# Mathematical functions
# -----------------------------------------------------------------------------

cdef _sum = create_reduction_func(
    'cupy_sum',
    ('?->l', 'B->L', 'h->l', 'H->L', 'i->l', 'I->L', 'l->l', 'L->L',
     'q->q', 'Q->Q',
     ('e->e', (None, None, None, 'float')),
     'f->f', 'd->d', 'F->F', 'D->D'),
    ('in0', 'a + b', 'out0 = a', None), 0)


cdef _prod = create_reduction_func(
    'cupy_prod',
    ['?->l', 'B->L', 'h->l', 'H->L', 'i->l', 'I->L', 'l->l', 'L->L',
     'q->q', 'Q->Q',
     ('e->e', (None, None, None, 'float')),
     'f->f', 'd->d', 'F->F', 'D->D'],
    ('in0', 'a * b', 'out0 = a', None), 1)


cdef create_arithmetic(name, op, boolop, doc):
    return create_ufunc(
        'cupy_' + name,
        (('??->?', 'out0 = in0 %s in1' % boolop),
         'bb->b', 'BB->B', 'hh->h', 'HH->H', 'ii->i', 'II->I', 'll->l',
         'LL->L', 'qq->q', 'QQ->Q', 'ee->e', 'ff->f', 'dd->d', 'FF->F',
         'DD->D'),
        'out0 = in0 %s in1' % op,
        doc=doc)


add = create_arithmetic(
    'add', '+', '|',
    '''Adds two arrays elementwise.

    .. seealso:: :data:`numpy.add`

    ''')


conj = create_ufunc(
    'cupy_conj',
    ('F->F', 'D->D'),
    'out0 = thrust::conj(in0)',
    doc='''Return the complex conjugate, element-wise.

    .. seealso:: :data:`numpy.conj`

    ''')


angle = create_ufunc(
    'cupy_angle',
    ('F->f', 'D->d'),
    'out0 = thrust::arg(in0)',
    doc='''Return the angle of the complex argument.

    .. seealso:: :data:`numpy.angle`

    ''')


real = create_ufunc(
    'cupy_real',
    ('F->f', 'D->d'),
    'out0 = in0.real()',
    doc='''Return the real part of the elements of the array.

    .. seealso:: :data:`numpy.real`

    ''')


_real_setter = create_ufunc(
    'cupy_real_setter',
    ('f->F', 'd->D'),
    'out0.real(in0)',
    doc='''Sets the real part of the elements of the array.
    ''')


imag = create_ufunc(
    'cupy_imag',
    ('F->f', 'D->d'),
    'out0 = in0.imag()',
    doc='''Return the imaginary part of the elements of the array.

    .. seealso:: :data:`numpy.imag`

    ''')


_imag_setter = create_ufunc(
    'cupy_imag_setter',
    ('f->F', 'd->D'),
    'out0.imag(in0)',
    doc='''Sets the imag part of the elements of the array.
    ''')


negative = create_ufunc(
    'cupy_negative',
    (('?->?', 'out0 = !in0'),
     'b->b', 'B->B', 'h->h', 'H->H', 'i->i', 'I->I', 'l->l', 'L->L',
     'q->q', 'Q->Q', 'e->e', 'f->f', 'd->d', 'F->F', 'D->D'),
    'out0 = -in0',
    doc='''Takes numerical negative elementwise.

    .. seealso:: :data:`numpy.negative`

    ''')


multiply = create_arithmetic(
    'multiply', '*', '&',
    '''Multiplies two arrays elementwise.

    .. seealso:: :data:`numpy.multiply`

    ''')


divide = create_ufunc(
    'cupy_divide',
    ('bb->b', 'BB->B', 'hh->h', 'HH->H', 'ii->i', 'II->I', 'll->l', 'LL->L',
     'qq->q', 'QQ->Q',
     ('ee->e', 'out0 = in0 / in1'),
     ('ff->f', 'out0 = in0 / in1'),
     ('dd->d', 'out0 = in0 / in1'),
     ('FF->F', 'out0 = in0 / in1'),
     ('DD->D', 'out0 = in0 / in1')),
    'out0 = in1 == 0 ? 0 : floor((double)in0 / (double)in1)',
    doc='''Divides arguments elementwise.

    .. seealso:: :data:`numpy.divide`

    ''')


power = create_ufunc(
    'cupy_power',
    ('bb->b', 'BB->B', 'hh->h', 'HH->H', 'ii->i', 'II->I', 'll->l', 'LL->L',
     'qq->q', 'QQ->Q',
     ('ee->e', 'out0 = powf(in0, in1)'),
     ('ff->f', 'out0 = powf(in0, in1)'),
     ('dd->d', 'out0 = pow(in0, in1)'),
     ('FF->F', 'out0 = thrust::pow(in0, in1)'),
     ('DD->D', 'out0 = thrust::pow(in0, in1)')),
    'out0 = rint(pow((double)in0, (double)in1))',
    doc='''Computes ``x1 ** x2`` elementwise.

    .. seealso:: :data:`numpy.power`

    ''')


subtract = create_arithmetic(
    'subtract', '-', '^',
    '''Subtracts arguments elementwise.

    .. seealso:: :data:`numpy.subtract`

    ''')


true_divide = create_ufunc(
    'cupy_true_divide',
    ('bb->d', 'BB->d', 'hh->d', 'HH->d', 'ii->d', 'II->d', 'll->d', 'LL->d',
     'qq->d', 'QQ->d', 'ee->e', 'ff->f', 'dd->d', 'FF->F', 'DD->D'),
    'out0 = (out0_type)in0 / (out0_type)in1',
    doc='''Elementwise true division (i.e. division as floating values).

    .. seealso:: :data:`numpy.true_divide`

    ''')


if six.PY3:
    divide = true_divide


floor_divide = create_ufunc(
    'cupy_floor_divide',
    ('bb->b', 'BB->B', 'hh->h', 'HH->H', 'ii->i', 'II->I', 'll->l', 'LL->L',
     'qq->q', 'QQ->Q', 'ee->e', 'ff->f', 'dd->d'),
    'out0 = _floor_divide(in0, in1)',
    doc='''Elementwise floor division (i.e. integer quotient).

    .. seealso:: :data:`numpy.floor_divide`

    ''')


remainder = create_ufunc(
    'cupy_remainder',
    ('bb->b', 'BB->B', 'hh->h', 'HH->H', 'ii->i', 'II->I', 'll->l', 'LL->L',
     'qq->q', 'QQ->Q',
     ('ee->e', 'out0 = in0 - _floor_divide(in0, in1) * in1'),
     ('ff->f', 'out0 = in0 - _floor_divide(in0, in1) * in1'),
     ('dd->d', 'out0 = in0 - _floor_divide(in0, in1) * in1')),
    'out0 = (in0 - _floor_divide(in0, in1) * in1) * (in1 != 0)',
    doc='''Computes the remainder of Python division elementwise.

    .. seealso:: :data:`numpy.remainder`

    ''')


absolute = create_ufunc(
    'cupy_absolute',
    (('?->?', 'out0 = in0'),
     'b->b', ('B->B', 'out0 = in0'), 'h->h', ('H->H', 'out0 = in0'),
     'i->i', ('I->I', 'out0 = in0'), 'l->l', ('L->L', 'out0 = in0'),
     'q->q', ('Q->Q', 'out0 = in0'),
     ('e->e', 'out0 = fabsf(in0)'),
     ('f->f', 'out0 = fabsf(in0)'),
     ('d->d', 'out0 = fabs(in0)'),
     ('F->f', 'out0 = thrust::abs(in0)'),
     ('D->d', 'out0 = thrust::abs(in0)')),
    'out0 = in0 > 0 ? in0 : -in0',
    doc='''Elementwise absolute value function.

    .. seealso:: :data:`numpy.absolute`

    ''')


# Fixed version of sqrt
sqrt_fixed = create_ufunc(
    'cupy_sqrt',
    ('e->e', 'f->f', 'd->d',
     ('F->F', 'out0 = thrust::sqrt(in0)'),
     ('D->D', 'out0 = thrust::sqrt(in0)')),
    'out0 = sqrt(in0)')


cdef _clip = create_ufunc(
    'cupy_clip',
    ('???->?', 'bbb->b', 'BBB->B', 'hhh->h', 'HHH->H', 'iii->i', 'III->I',
<<<<<<< HEAD
     'lll->l', 'LLL->L', 'qqq->q', 'QQQ->Q', 'eee->e', 'fff->f', 'ddd->d',
     'FFF->F', 'DDD->D'),
    'out0 = min(in2, max(in1, in0))')
=======
     'lll->l', 'LLL->L', 'qqq->q', 'QQQ->Q', 'eee->e', 'fff->f', 'ddd->d'),
    'out0 = in0 < in1 ? in1 : (in0 > in2 ? in2 : in0)')
>>>>>>> 44515975


# -----------------------------------------------------------------------------
# Statistics
# -----------------------------------------------------------------------------

cpdef ndarray _var(ndarray a, axis=None, dtype=None, out=None, ddof=0,
                   keepdims=False):
    assert a.dtype.kind != 'c', 'Variance for complex numbers is not ' \
                                'implemented. Current implemention does not ' \
                                'convert the dtype'
    if axis is None:
        axis = tuple(range(a.ndim))
    if not isinstance(axis, tuple):
        axis = (axis,)

    if dtype is None and issubclass(a.dtype.type,
                                    (numpy.integer, numpy.bool_)):
        dtype = 'd'

    shape = a.shape
    items = 1
    for ax in axis:
        items *= shape[ax]
    alpha = 1. / max(items - ddof, 0)
    arrmean = a.mean(axis=axis, dtype=dtype, keepdims=True)
    if out is None:
        return _var_core(a, arrmean, alpha, axis=axis, keepdims=keepdims)
    else:
        return _var_core_out(
            a, arrmean, alpha, out, axis=axis, keepdims=keepdims)


cpdef _std(a, axis=None, dtype=None, out=None, ddof=0, keepdims=False):
    ret = _var(a, axis=axis, dtype=dtype, ddof=ddof, keepdims=keepdims)
    return sqrt_fixed(ret, dtype=dtype, out=out)


cdef _var_core = ReductionKernel(
    'S x, T mean, T alpha', 'T out',
    '(x - mean) * (x - mean)',
    'a + b', 'out = alpha * a', '0', '_var_core')

cdef _var_core_out = ReductionKernel(
    'S x, T mean, T alpha', 'U out',
    '(x - mean) * (x - mean)',
    'a + b', 'out = alpha * a', '0', '_var_core')

# TODO(okuta) needs cast
cdef _mean = create_reduction_func(
    'cupy_mean',
    ('?->d', 'B->d', 'h->d', 'H->d', 'i->d', 'I->d', 'l->d', 'L->d',
     'q->d', 'Q->d',
     ('e->e', (None, None, None, 'float')),
     'f->f', 'd->d',
     ('F->F', ('in0', 'a + b',
               'out0 = a / float(_in_ind.size() / _out_ind.size())', None)),
     ('D->D', ('in0', 'a + b',
               'out0 = a / double(_in_ind.size() / _out_ind.size())', None))),
    ('in0', 'a + b', 'out0 = a / (_in_ind.size() / _out_ind.size())', None))


# -----------------------------------------------------------------------------
# scan
# -----------------------------------------------------------------------------

@util.memoize(for_each_device=True)
def _inclusive_scan_kernel(dtype, block_size):
    """return Prefix Sum(Scan) cuda kernel

    e.g
    if blocksize * 2 >= len(src)
    src [1, 2, 3, 4]
    dst [1, 3, 6, 10]

    if blocksize * 2 < len(src)
    block_size: 2
    src [1, 2, 3, 4, 5, 6]
    dst [1, 3, 6, 10, 5, 11]

    Args:
        dtype: src, dst array type
        block_size: block_size

    Returns:
         cupy.cuda.Function: cuda function
    """

    name = "inclusive_scan_kernel"
    dtype = _get_typename(dtype)
    source = string.Template("""
    extern "C" __global__ void ${name}(const CArray<${dtype}, 1> src,
        CArray<${dtype}, 1> dst){
        long long n = src.size();
        extern __shared__ ${dtype} temp[];
        unsigned int thid = threadIdx.x;
        unsigned int block = 2 * blockIdx.x * blockDim.x;

        unsigned int idx0 = thid + block;
        unsigned int idx1 = thid + blockDim.x + block;

        temp[thid] = (idx0 < n) ? src[idx0] : (${dtype})0;
        temp[thid + blockDim.x] = (idx1 < n) ? src[idx1] : (${dtype})0;
        __syncthreads();

        for(int i = 1; i <= ${block_size}; i <<= 1){
            int index = (threadIdx.x + 1) * i * 2 - 1;
            if (index < (${block_size} << 1)){
                temp[index] = temp[index] + temp[index - i];
            }
            __syncthreads();
        }

        for(int i = ${block_size} >> 1; i > 0; i >>= 1){
            int index = (threadIdx.x + 1) * i * 2 - 1;
            if(index + i < (${block_size} << 1)){
                temp[index + i] = temp[index + i] + temp[index];
            }
            __syncthreads();
        }

        if(idx0 < n){
            dst[idx0] = temp[thid];
        }
        if(idx1 < n){
            dst[idx1] = temp[thid + blockDim.x];
        }
    }
    """).substitute(name=name, dtype=dtype, block_size=block_size)
    module = compile_with_cache(source)
    return module.get_function(name)


@util.memoize(for_each_device=True)
def _add_scan_blocked_sum_kernel(dtype):
    name = "add_scan_blocked_sum_kernel"
    dtype = _get_typename(dtype)
    source = string.Template("""
    extern "C" __global__ void ${name}(CArray<${dtype}, 1> src_dst){
        long long n = src_dst.size();
        unsigned int idxBase = (blockDim.x + 1) * (blockIdx.x + 1);
        unsigned int idxAdded = idxBase + threadIdx.x;
        unsigned int idxAdd = idxBase - 1;

        if(idxAdded < n){
            src_dst[idxAdded] += src_dst[idxAdd];
        }
    }
    """).substitute(name=name, dtype=dtype)
    module = compile_with_cache(source)
    return module.get_function(name)


@util.memoize(for_each_device=True)
def _nonzero_1d_kernel(src_dtype, index_dtype):
    name = "nonzero_1d_kernel"
    src_dtype = _get_typename(src_dtype)
    index_dtype = _get_typename(index_dtype)

    source = string.Template("""
    extern "C" __global__ void ${name}(const CArray<${src_dtype}, 1> src,
        const CArray<${index_dtype}, 1> scaned_index,
        CArray<${index_dtype}, 1> dst){
        int thid = blockIdx.x * blockDim.x + threadIdx.x;
        int n = src.size();
        if (thid < n){
            if (src[thid] != 0){
                dst[scaned_index[thid] - 1] = thid;
            }
        }
    }
    """).substitute(name=name, src_dtype=src_dtype, index_dtype=index_dtype)
    module = compile_with_cache(source)
    return module.get_function(name)


@util.memoize(for_each_device=True)
def _nonzero_kernel(src_dtype, src_ndim, index_dtype, dst_dtype):
    name = "nonzero_kernel"
    src_dtype = _get_typename(src_dtype)
    index_dtype = _get_typename(index_dtype)
    dst_dtype = _get_typename(dst_dtype)

    source = string.Template("""
        extern "C" __global__ void ${name}(const CArray<${src_dtype}, 1> src,
            CIndexer<${src_ndim}> shape,
            const CArray<${index_dtype}, 1> scaned_index,
            CArray<${dst_dtype}, 1> dst){

            int thid = blockIdx.x * blockDim.x + threadIdx.x;

            if (thid < src.size()){
                if (src[thid] != 0){
                    ${index_dtype} idx = scaned_index[thid] - 1;
                    int s = shape.size();

                    shape.set(thid);

                    for(int i = 0; i < ${src_ndim}; i++){
                        dst[idx * ${src_ndim} + i] = shape.get()[i];
                    }
                }
            }
        }
        """).substitute(name=name, src_dtype=src_dtype,
                        src_ndim=src_ndim, index_dtype=index_dtype,
                        dst_dtype=dst_dtype)
    module = compile_with_cache(source)
    return module.get_function(name)


def scan(a, out=None):
    """Return the prefix sum(scan) of the elements.

    Args:
        a (cupy.ndarray): input array.
        out (cupy.ndarray): Alternative output array in which to place
         the result. The same size and same type as the input array(a).

    Returns:
        cupy.ndarray: A new array holding the result is returned.

    """
    if a.ndim != 1:
        raise TypeError("Input array should be 1D array.")

    block_size = 256

    if out is None:
        out = ndarray(a.shape, dtype=a.dtype)
    else:
        if a.size != out.size:
            raise ValueError("Provided out is the wrong size")

    kern_scan = _inclusive_scan_kernel(a.dtype, block_size)
    kern_scan(grid=((a.size - 1) // (2 * block_size) + 1,),
              block=(block_size,),
              args=(a, out),
              shared_mem=a.itemsize * block_size * 2)

    if (a.size - 1) // (block_size * 2) > 0:
        blocked_sum = out[block_size * 2 - 1:None:block_size * 2]
        scan(blocked_sum, blocked_sum)
        kern_add = _add_scan_blocked_sum_kernel(out.dtype)
        kern_add(grid=((a.size - 1) // (2 * block_size),),
                 block=(2 * block_size - 1,),
                 args=(out,))
    return out<|MERGE_RESOLUTION|>--- conflicted
+++ resolved
@@ -408,7 +408,7 @@
 
         for i in range(ndim):
             a_axes.push_back(i)
-            axis = axes[i]
+            axis = <Py_ssize_t?>axes[i]
             if axis < -ndim or axis >= ndim:
                 raise IndexError('Axes overrun')
             axes[i] = axis % ndim
@@ -1514,6 +1514,7 @@
 # -----------------------------------------------------------------------------
 # Array creation routines
 # -----------------------------------------------------------------------------
+
 cpdef ndarray array(obj, dtype=None, bint copy=True, Py_ssize_t ndmin=0):
     # TODO(beam2d): Support order and subok options
     cdef Py_ssize_t nvidem
@@ -2010,18 +2011,6 @@
     if ret_dtype != b.dtype.char:
         ret_dtype = numpy.find_common_type((ret_dtype, b.dtype), ()).char
 
-<<<<<<< HEAD
-    # Cast to float32 or float64
-    if ret_dtype in 'fdFD':
-        dtype = ret_dtype
-    else:
-        dtype = numpy.find_common_type((ret_dtype, 'f'), ()).char
-
-    a = a.astype(dtype, copy=False)
-    b = b.astype(dtype, copy=False)
-
-=======
->>>>>>> 44515975
     if not a.size or not b.size:
         if out is None:
             out = ndarray(ret_shape, dtype=ret_dtype)
@@ -2036,7 +2025,7 @@
                    a.dtype == 'e' and b.dtype == 'e' and
                    (ret_dtype == 'e' or ret_dtype == 'f'))
 
-    if use_sgemmEx or ret_dtype == 'f' or ret_dtype == 'd':
+    if use_sgemmEx or ret_dtype in 'fdFD':
         dtype = ret_dtype
     else:
         dtype = numpy.find_common_type((ret_dtype, 'f'), ()).char
@@ -2073,133 +2062,6 @@
         c.shape = (n, m)
 
     # Be careful that cuBLAS uses the FORTRAN-order matrix representation.
-<<<<<<< HEAD
-    if k == 1:
-        if n == 1:
-            # Scalar-vector product
-            multiply(a, b, c)
-        elif m == 1:
-            # Scalar-vector product
-            multiply(a.T, b, c)
-        else:
-            # Outer product A^T * B
-            # c is C-contiguous while cuBLAS requires F-contiguous arrays, so
-            # we compute C^T = B^T * A here.
-            handle = device.get_cublas_handle()
-            c.fill(0)
-            a, inca = _to_cublas_vector(a, 1)
-            b, incb = _to_cublas_vector(b, 1)
-            if dtype == 'f':
-                cublas.sger(handle, m, n, 1, b.data.ptr, incb, a.data.ptr,
-                            inca, c.data.ptr, m)
-            elif dtype == 'd':
-                cublas.dger(handle, m, n, 1, b.data.ptr, incb, a.data.ptr,
-                            inca, c.data.ptr, m)
-            elif dtype == 'F':
-                cublas.cgeru(handle, m, n, 1, b.data.ptr, incb, a.data.ptr,
-                             inca, c.data.ptr, m)
-            elif dtype == 'D':
-                cublas.zgeru(handle, m, n, 1, b.data.ptr, incb, a.data.ptr,
-                             inca, c.data.ptr, m)
-            else:
-                raise ValueError('Invalid dtype: %s' % str(dtype))
-        if dtype != ret_dtype:
-            elementwise_copy(out, ret)
-        return ret
-
-    handle = device.get_cublas_handle()
-    if n == 1:
-        if m == 1:
-            # Inner product
-            a, inca = _to_cublas_vector(a, 0)
-            b, incb = _to_cublas_vector(b, 0)
-            mode = cublas.getPointerMode(handle)
-            cublas.setPointerMode(handle,
-                                  cublas.CUBLAS_POINTER_MODE_DEVICE)
-            try:
-                if dtype == 'f':
-                    cublas.sdot(handle, k, a.data.ptr, inca, b.data.ptr, incb,
-                                c.data.ptr)
-                elif dtype == 'd':
-                    cublas.ddot(handle, k, a.data.ptr, inca, b.data.ptr, incb,
-                                c.data.ptr)
-                elif dtype == 'F':
-                    cublas.cdotu(handle, k, a.data.ptr, inca, b.data.ptr, incb,
-                                 c.data.ptr)
-                elif dtype == 'D':
-                    cublas.zdotu(handle, k, a.data.ptr, inca, b.data.ptr, incb,
-                                 c.data.ptr)
-                else:
-                    raise ValueError('Invalid dtype: %s' % str(dtype))
-            finally:
-                cublas.setPointerMode(handle, mode)
-        else:
-            # Matrix-vector product B^T * A
-            a, inca = _to_cublas_vector(a, 0)
-            b, transb, ldb = _mat_to_cublas_contiguous(b, 1)
-            if transb:
-                # gemv requires (m, k) as the original matrix dimensions
-                # rather than the transposed dimensions.
-                m, k = k, m
-            if dtype == 'f':
-                cublas.sgemv(handle, transb, m, k, 1, b.data.ptr, ldb,
-                             a.data.ptr, inca, 0, c.data.ptr, 1)
-            elif dtype == 'd':
-                cublas.dgemv(handle, transb, m, k, 1, b.data.ptr, ldb,
-                             a.data.ptr, inca, 0, c.data.ptr, 1)
-            elif dtype == 'F':
-                cublas.cgemv(handle, transb, m, k, 1, b.data.ptr, ldb,
-                             a.data.ptr, inca, 0, c.data.ptr, 1)
-            elif dtype == 'D':
-                cublas.zgemv(handle, transb, m, k, 1, b.data.ptr, ldb,
-                             a.data.ptr, inca, 0, c.data.ptr, 1)
-            else:
-                raise ValueError('Invalid dtype: %s' % str(dtype))
-    elif m == 1:
-        # Matrix-vector product A^T * B
-        a, transa, lda = _mat_to_cublas_contiguous(a, 1)
-        b, incb = _to_cublas_vector(b, 0)
-        if transa:
-            # gemv requires (n, k) as the original matrix dimensions rather
-            # than the transposed dimensions.
-            n, k = k, n
-        if dtype == 'f':
-            cublas.sgemv(handle, transa, n, k, 1, a.data.ptr, lda, b.data.ptr,
-                         incb, 0, c.data.ptr, 1)
-        elif dtype == 'd':
-            cublas.dgemv(handle, transa, n, k, 1, a.data.ptr, lda, b.data.ptr,
-                         incb, 0, c.data.ptr, 1)
-        elif dtype == 'F':
-            cublas.cgemv(handle, transa, n, k, 1, a.data.ptr, lda, b.data.ptr,
-                         incb, 0, c.data.ptr, 1)
-        elif dtype == 'D':
-            cublas.zgemv(handle, transa, n, k, 1, a.data.ptr, lda, b.data.ptr,
-                         incb, 0, c.data.ptr, 1)
-        else:
-            raise ValueError('Invalid dtype: %s' % str(dtype))
-    else:
-        # Matrix-Matrix product A^T * B
-        # c is C-contiguous while cuBLAS assumes F-contiguous inputs, so we
-        # compute C^T = B^T * A here.
-        a, transa, lda = _mat_to_cublas_contiguous(a, 0)
-        b, transb, ldb = _mat_to_cublas_contiguous(b, 1)
-        if dtype == 'f':
-            cublas.sgemm(handle, transb, transa, m, n, k, 1, b.data.ptr, ldb,
-                         a.data.ptr, lda, 0, c.data.ptr, m)
-        elif dtype == 'd':
-            cublas.dgemm(handle, transb, transa, m, n, k, 1, b.data.ptr, ldb,
-                         a.data.ptr, lda, 0, c.data.ptr, m)
-        elif dtype == 'F':
-            cublas.cgemm(handle, transb, transa, m, n, k, 1, b.data.ptr, ldb,
-                         a.data.ptr, lda, 0, c.data.ptr, m)
-        elif dtype == 'D':
-            cublas.zgemm(handle, transb, transa, m, n, k, 1, b.data.ptr, ldb,
-                         a.data.ptr, lda, 0, c.data.ptr, m)
-        else:
-            raise ValueError('Invalid dtype: %s' % str(dtype))
-
-    if dtype != ret_dtype:
-=======
     handle = device.get_cublas_handle()
     # Matrix-Matrix product A^T * B
     # c is C-contiguous while cuBLAS assumes F-contiguous inputs, so we
@@ -2217,9 +2079,16 @@
     elif dtype == 'd':
         cublas.dgemm(handle, transb, transa, m, n, k, 1, b.data.ptr, ldb,
                      a.data.ptr, lda, 0, c.data.ptr, m)
+	elif dtype == 'F':
+        cublas.cgemm(handle, transb, transa, m, n, k, 1, b.data.ptr, ldb,
+                     a.data.ptr, lda, 0, c.data.ptr, m)
+    elif dtype == 'D':
+        cublas.zgemm(handle, transb, transa, m, n, k, 1, b.data.ptr, ldb,
+                     a.data.ptr, lda, 0, c.data.ptr, m)
+    else:
+        raise ValueError('Invalid dtype: %s' % str(dtype))
 
     if out is not ret:
->>>>>>> 44515975
         elementwise_copy(out, ret)
     return ret
 
@@ -2580,14 +2449,8 @@
 cdef _clip = create_ufunc(
     'cupy_clip',
     ('???->?', 'bbb->b', 'BBB->B', 'hhh->h', 'HHH->H', 'iii->i', 'III->I',
-<<<<<<< HEAD
-     'lll->l', 'LLL->L', 'qqq->q', 'QQQ->Q', 'eee->e', 'fff->f', 'ddd->d',
-     'FFF->F', 'DDD->D'),
-    'out0 = min(in2, max(in1, in0))')
-=======
      'lll->l', 'LLL->L', 'qqq->q', 'QQQ->Q', 'eee->e', 'fff->f', 'ddd->d'),
     'out0 = in0 < in1 ? in1 : (in0 > in2 ? in2 : in0)')
->>>>>>> 44515975
 
 
 # -----------------------------------------------------------------------------
